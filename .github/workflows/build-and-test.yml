--- conflicted
+++ resolved
@@ -44,13 +44,8 @@
       matrix:
         host: [
           { type: linux, os: ubuntu-latest,
-<<<<<<< HEAD
-            build-options: "-v --build-tests -Xswiftc -enable-testing --explicit-target-dependency-import-check error",
-            test-options: "-v --enable-code-coverage --explicit-target-dependency-import-check error"
-=======
             build-options: "--build-tests -Xswiftc -enable-testing --explicit-target-dependency-import-check error",
             test-options: "--enable-code-coverage --explicit-target-dependency-import-check error",
->>>>>>> 513c87dd
           }
         ]
         configuration: [ "debug", "release" ]
@@ -95,11 +90,7 @@
         host: [
           {
             type: macos, os: macos-13,
-<<<<<<< HEAD
-            build-options: "-v --build-tests -Xswiftc -enable-testing --explicit-target-dependency-import-check error",
-=======
             build-options: "--build-tests -Xswiftc -enable-testing --explicit-target-dependency-import-check error",
->>>>>>> 513c87dd
             # No coverage support on MacOS
             test-options: "--parallel"
           }
