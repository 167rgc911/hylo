--- conflicted
+++ resolved
@@ -13,11 +13,6 @@
 public fun main() {
   let a = A()
   let b: Int = a[0]
-<<<<<<< HEAD
-  let c: Double = a[0]
+  let c: Float64 = a[0]
   let d: Bool = a[0] //! diagnostic incompatible types 'Bool' and 'Int'
-=======
-  let c: Float64 = a[0]
-  let d: Bool = a[0] //! diagnostic type 'Bool' does not conform to trait 'ExpressibleByIntegerLiteral'
->>>>>>> 12e87364
 }