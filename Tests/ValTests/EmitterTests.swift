--- conflicted
+++ resolved
@@ -53,15 +53,8 @@
         ]
 
         var success = true
-<<<<<<< HEAD
-        var diagnostics: [Diagnostic] = []
-
-        for i in 0..<pipeline.count {
-          for f in 0..<irModule.functions.count {
-=======
         for i in 0 ..< pipeline.count {
           for f in 0 ..< irModule.functions.count {
->>>>>>> 227231ba
             success = pipeline[i].run(function: f, module: &irModule) && success
             diagnostics.append(contentsOf: pipeline[i].diagnostics)
           }
