--- conflicted
+++ resolved
@@ -5,15 +5,14 @@
 
   memberwise init
 
-<<<<<<< HEAD
+  /// Creates an instance with the bit pattern of `address`.
+  public init(bit_pattern address: Int) {
+    &self.value = Builtin.inttoptr_i64(address.value)
+  }
+
   /// Returns the null pointer.
   public static fun null() -> RawPointer {
     .new(value: Builtin.zeroinitializer_ptr())
-=======
-  /// Creates an instance with the bit pattern of `address`.
-  public init(bit_pattern address: Int) {
-    &self.value = Builtin.inttoptr_i64(address.value)
->>>>>>> 6b421af0
   }
 
 }
