--- conflicted
+++ resolved
@@ -1031,23 +1031,14 @@
   private mutating func check<T: StmtID, S: ScopeID>(stmt id: T, in lexicalContext: S) -> Bool {
     switch id.kind {
     case AssignStmt.self:
-<<<<<<< HEAD
-      return check(assign: NodeID(rawValue: id.rawValue), in: lexicalContext)
-=======
-      return check(assign: NodeID(id)!, inScope: lexicalContext)
->>>>>>> 05f68ed9
+      return check(assign: NodeID(id)!, in: lexicalContext)
 
     case BraceStmt.self:
       return check(brace: NodeID(id)!)
 
     case ExprStmt.self:
-<<<<<<< HEAD
-      let stmt = program.ast[NodeID<ExprStmt>(rawValue: id.rawValue)]
+      let stmt = program.ast[NodeID<ExprStmt>(id)!]
       if let type = deduce(typeOf: stmt.expr, in: lexicalContext) {
-=======
-      let stmt = program.ast[NodeID<ExprStmt>(id)!]
-      if let type = deduce(typeOf: stmt.expr, inScope: lexicalContext) {
->>>>>>> 05f68ed9
         // Issue a warning if the type of the expression isn't void.
         if type != .void {
           diagnostics.insert(
@@ -1065,37 +1056,20 @@
       return check(decl: program.ast[NodeID<DeclStmt>(id)!].decl)
 
     case DiscardStmt.self:
-<<<<<<< HEAD
-      let stmt = program.ast[NodeID<DiscardStmt>(rawValue: id.rawValue)]
+      let stmt = program.ast[NodeID<DiscardStmt>(id)!]
       return deduce(typeOf: stmt.expr, in: lexicalContext) != nil
 
     case DoWhileStmt.self:
-      return check(doWhile: NodeID(rawValue: id.rawValue), in: lexicalContext)
+      return check(doWhile: NodeID(id)!, in: lexicalContext)
 
     case ReturnStmt.self:
-      return check(return: NodeID(rawValue: id.rawValue), in: lexicalContext)
+      return check(return: NodeID(id)!, in: lexicalContext)
 
     case WhileStmt.self:
-      return check(while: NodeID(rawValue: id.rawValue), in: lexicalContext)
+      return check(while: NodeID(id)!, in: lexicalContext)
 
     case YieldStmt.self:
-      return check(yield: NodeID(rawValue: id.rawValue), in: lexicalContext)
-=======
-      let stmt = program.ast[NodeID<DiscardStmt>(id)!]
-      return deduce(typeOf: stmt.expr, inScope: lexicalContext) != nil
-
-    case DoWhileStmt.self:
-      return check(doWhile: NodeID(id)!, inScope: lexicalContext)
-
-    case ReturnStmt.self:
-      return check(return: NodeID(id)!, inScope: lexicalContext)
-
-    case WhileStmt.self:
-      return check(while: NodeID(id)!, inScope: lexicalContext)
-
-    case YieldStmt.self:
-      return check(yield: NodeID(id)!, inScope: lexicalContext)
->>>>>>> 05f68ed9
+      return check(yield: NodeID(id)!, in: lexicalContext)
 
     case WhileStmt.self:
       // TODO: properly implement this
@@ -2008,31 +1982,16 @@
   ) -> DeclSet {
     switch lookupContext.kind {
     case ProductTypeDecl.self:
-<<<<<<< HEAD
-      let type = ^ProductType(
-        NodeID(rawValue: lookupContext.rawValue),
-        ast: program.ast)
+      let type = ^ProductType(NodeID(lookupContext)!, ast: program.ast)
       return lookup(baseName, memberOf: type, in: site)
-
-    case TraitDecl.self:
-      let type = ^TraitType(NodeID(rawValue: lookupContext.rawValue), ast: program.ast)
-      return lookup(baseName, memberOf: type, in: site)
-
-    case TypeAliasDecl.self:
-      let type = ^TypeAliasType(NodeID(rawValue: lookupContext.rawValue), ast: program.ast)
-      return lookup(baseName, memberOf: type, in: site)
-=======
-      let type = ^ProductType(NodeID(lookupContext)!, ast: program.ast)
-      return lookup(baseName, memberOf: type, inScope: site)
 
     case TraitDecl.self:
       let type = ^TraitType(NodeID(lookupContext)!, ast: program.ast)
-      return lookup(baseName, memberOf: type, inScope: site)
+      return lookup(baseName, memberOf: type, in: site)
 
     case TypeAliasDecl.self:
       let type = ^TypeAliasType(NodeID(lookupContext)!, ast: program.ast)
-      return lookup(baseName, memberOf: type, inScope: site)
->>>>>>> 05f68ed9
+      return lookup(baseName, memberOf: type, in: site)
 
     default:
       return names(introducedIn: lookupContext)[baseName, default: []]
@@ -2294,23 +2253,13 @@
   mutating func realize(_ expr: AnyExprID, in scope: AnyScopeID) -> MetatypeType? {
     switch expr.kind {
     case ConformanceLensTypeExpr.self:
-<<<<<<< HEAD
-      return realize(conformanceLens: NodeID(rawValue: expr.rawValue), in: scope)
+      return realize(conformanceLens: NodeID(expr)!, in: scope)
 
     case LambdaTypeExpr.self:
-      return realize(lambda: NodeID(rawValue: expr.rawValue), in: scope)
+      return realize(lambda: NodeID(expr)!, in: scope)
 
     case NameExpr.self:
-      return realize(name: NodeID(rawValue: expr.rawValue), in: scope)
-=======
-      return realize(conformanceLens: NodeID(expr)!, inScope: scope)
-
-    case LambdaTypeExpr.self:
-      return realize(lambda: NodeID(expr)!, inScope: scope)
-
-    case NameExpr.self:
-      return realize(name: NodeID(expr)!, inScope: scope)
->>>>>>> 05f68ed9
+      return realize(name: NodeID(expr)!, in: scope)
 
     case ParameterTypeExpr.self:
       let id = NodeID<ParameterTypeExpr>(expr)!
@@ -2321,11 +2270,7 @@
       return nil
 
     case TupleTypeExpr.self:
-<<<<<<< HEAD
-      return realize(tuple: NodeID(rawValue: expr.rawValue), in: scope)
-=======
-      return realize(tuple: NodeID(expr)!, inScope: scope)
->>>>>>> 05f68ed9
+      return realize(tuple: NodeID(expr)!, in: scope)
 
     case WildcardExpr.self:
       return MetatypeType(of: TypeVariable(node: expr.base))
@@ -2482,21 +2427,12 @@
         }
 
       case ConformanceDecl.self:
-<<<<<<< HEAD
-        let decl = NodeID<ConformanceDecl>(rawValue: scope.rawValue)
+        let decl = NodeID<ConformanceDecl>(scope)!
         return realize(program.ast[decl].subject, in: scope)
-
-      case ExtensionDecl.self:
-        let decl = NodeID<ConformanceDecl>(rawValue: scope.rawValue)
-        return realize(program.ast[decl].subject, in: scope)
-=======
-        let decl = NodeID<ConformanceDecl>(scope)!
-        return realize(program.ast[decl].subject, inScope: scope)
 
       case ExtensionDecl.self:
         let decl = NodeID<ConformanceDecl>(scope)!
-        return realize(program.ast[decl].subject, inScope: scope)
->>>>>>> 05f68ed9
+        return realize(program.ast[decl].subject, in: scope)
 
       case TypeAliasDecl.self:
         fatalError("not implemented")
@@ -2645,16 +2581,8 @@
         // Assume that `Self` in `scope` resolves to an implicit generic parameter of a trait
         // declaration, since associated declarations cannot be looked up unqualified outside
         // the scope of a trait and its extensions.
-<<<<<<< HEAD
         let domain = realizeSelfTypeExpr(in: scope)!.instance
-        let instance = AssociatedTypeType(
-          NodeID(rawValue: match.rawValue),
-          domain: domain,
-          ast: program.ast)
-=======
-        let domain = realizeSelfTypeExpr(inScope: scope)!.instance
         let instance = AssociatedTypeType(NodeID(match)!, domain: domain, ast: program.ast)
->>>>>>> 05f68ed9
         referredType = MetatypeType(of: instance)
 
       case .some:
