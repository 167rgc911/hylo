--- conflicted
+++ resolved
@@ -632,7 +632,6 @@
     let container = program.scopeToParent[id]!
     for e in program.ast[id].conformances {
       guard let rhs = realize(name: e, in: container)?.instance else { continue }
-<<<<<<< HEAD
       guard let t = TraitType(rhs) else {
         diagnostics.insert(.error(conformanceToNonTraitType: rhs, at: program.ast[e].site))
         success = false
@@ -652,14 +651,6 @@
       let (inserted, _) = relations.insert(c, testingContainmentWith: program)
       // TODO: Handle duplicate conformance declarations
       assert(inserted, "Not implemented")
-=======
-      if let t = TraitType(rhs) {
-        success = checkConformance(of: id, to: t, at: program.ast[e].site) && success
-      } else {
-        diagnostics.insert(.error(conformanceToNonTraitType: rhs, at: program.ast[e].site))
-        success = false
-      }
->>>>>>> 0f024d62
     }
 
     // Type check extending declarations.
@@ -843,7 +834,6 @@
   ) -> [AnyDeclID] {
     let n = Name(of: requirement, in: program.ast)!
     let lookupResult = lookup(n.stem, memberOf: conformingType, in: scope)
-<<<<<<< HEAD
 
     // Filter out the candidates with incompatible types.
     return lookupResult.compactMap { (c) -> AnyDeclID? in
@@ -913,89 +903,12 @@
   ) -> Conformance? {
     let specialization = [program.ast[trait.decl].selfParameterDecl: model]
     var implementations = Conformance.ImplementationMap()
-=======
-
-    // Filter out the candidates with incompatible types.
-    return lookupResult.compactMap { (c) -> AnyDeclID? in
-      guard
-        c != requirement,
-        let d = self.decl(in: c, named: n),
-        relations.canonical(realize(decl: d)) == requirementType
-      else { return nil }
-
-      if let f = NodeID<FunctionDecl>(d), program.ast[f].body == nil { return nil }
-      if let f = NodeID<MethodImpl>(d), program.ast[f].body == nil { return nil }
-
-      // TODO: Filter out the candidates with incompatible constraints.
-      // trait A {}
-      // type Foo<T> {}
-      // extension Foo where T: U { fun foo() }
-      // conformance Foo: A {} // <- should not consider `foo` in the extension
-
-      // TODO: Rank candidates
-
-      return d
-    }
-  }
-
-  /// Returns an array of declaration implementing `requirement` with type `requirementType` that
-  /// are member of `conformingType` and visible in `scope`.
-  private mutating func gatherCandidates(
-    implementing requirement: NodeID<MethodDecl>,
-    withType requirementType: AnyType,
-    for conformingType: AnyType,
-    in scope: AnyScopeID
-  ) -> [AnyDeclID] {
-    let n = Name(of: requirement, in: program.ast)
-    let lookupResult = lookup(n.stem, memberOf: conformingType, in: scope)
-
-    // Filter out the candidates with incompatible types.
-    return lookupResult.compactMap { (c) -> AnyDeclID? in
-      guard
-        c != requirement,
-        let d = self.decl(in: c, named: n),
-        relations.canonical(realize(decl: d)) == requirementType
-      else { return nil }
-
-      if let f = NodeID<MethodDecl>(d) {
-        if program.ast[f].impls.contains(where: ({ program.ast[$0].body == nil })) { return nil }
-      }
-
-      // TODO: Filter out the candidates with incompatible constraints.
-      // trait A {}
-      // type Foo<T> {}
-      // extension Foo where T: U { fun foo() }
-      // conformance Foo: A {} // <- should not consider `foo` in the extension
-
-      // TODO: Rank candidates
-
-      return d
-    }
-  }
-
-  /// Returns true iff the type declared by `decl` satisfies the requirements of `trait`,
-  /// reporting errors at `site`.
-  private mutating func checkConformance(
-    of decl: NodeID<ProductTypeDecl>,
-    to trait: TraitType,
-    at site: SourceRange
-  ) -> Bool {
-    let conformingType = realizeSelfTypeExpr(in: decl)!.instance
-    let specialization = [program.ast[trait.decl].selfParameterDecl: conformingType]
-
->>>>>>> 0f024d62
     var notes: [Diagnostic] = []
 
     // Get the set of generic parameters defined by `trait`.
     for requirement in program.ast[trait.decl].members {
       let requirementType = specialized(
-<<<<<<< HEAD
         relations.canonical(realize(decl: requirement)), applying: specialization, in: scope)
-=======
-        relations.canonical(realize(decl: requirement)),
-        applying: specialization,
-        in: AnyScopeID(decl))
->>>>>>> 0f024d62
       if requirementType.isError { continue }
 
       switch requirement.kind {
@@ -1010,17 +923,11 @@
       case FunctionDecl.self:
         let r = NodeID<FunctionDecl>(requirement)!
         let candidates = gatherCandidates(
-<<<<<<< HEAD
           implementing: r, withType: requirementType, for: model, in: scope)
 
         if let c = candidates.uniqueElement {
           implementations[requirement] = c
         } else {
-=======
-          implementing: r, withType: requirementType, for: conformingType, in: AnyScopeID(decl))
-
-        if candidates.count != 1 {
->>>>>>> 0f024d62
           notes.append(
             .error(
               traitRequiresMethod: Name(of: r, in: program.ast)!, withType: requirementType,
@@ -1030,17 +937,11 @@
       case MethodDecl.self:
         let r = NodeID<MethodDecl>(requirement)!
         let candidates = gatherCandidates(
-<<<<<<< HEAD
           implementing: r, withType: requirementType, for: model, in: scope)
 
         if let c = candidates.uniqueElement {
           implementations[requirement] = c
         } else {
-=======
-          implementing: r, withType: requirementType, for: conformingType, in: AnyScopeID(decl))
-
-        if candidates.count != 1 {
->>>>>>> 0f024d62
           notes.append(
             .error(
               traitRequiresMethod: Name(of: r, in: program.ast), withType: requirementType,
@@ -1053,19 +954,12 @@
     }
 
     if notes.isEmpty {
-<<<<<<< HEAD
       return Conformance(
         model: model, concept: trait, conditions: [], scope: scope,
         implementations: implementations)
     } else {
       diagnostics.insert(.error(model, doesNotConformTo: trait, at: site, because: notes))
       return nil
-=======
-      return true
-    } else {
-      diagnostics.insert(.error(conformingType, doesNotConformTo: trait, at: site, because: notes))
-      return false
->>>>>>> 0f024d62
     }
   }
 
