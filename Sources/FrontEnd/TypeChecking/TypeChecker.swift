--- conflicted
+++ resolved
@@ -393,17 +393,11 @@
 
       // Assign the variable declarations in the pattern to their type
       for decl in shape.decls {
-<<<<<<< HEAD
-        modifying(&declTypes[decl]!, { (t) in
-          t = inference.solution.typeAssumptions.reify(t, withVariables: .substituteByError)
-        })
-=======
         modifying(
           &declTypes[decl]!,
           { (t) in
-            t = inference.solution.reify(t, withVariables: .substituteByError)
+            t = inference.solution.typeAssumptions.reify(t, withVariables: .substituteByError)
           })
->>>>>>> 585b5179
         declRequests[decl] = success ? .success : .failure
       }
     } else if program.ast[program.ast[id].pattern].annotation == nil {
