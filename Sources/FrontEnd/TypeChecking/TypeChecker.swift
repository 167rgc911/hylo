import Utils
import Core

/// Val's type checker.
public struct TypeChecker {

  /// The program being type checked.
  public internal(set) var program: ScopedProgram

  /// The diagnostics of the type errors.
  public internal(set) var diagnostics: Set<Diagnostic> = []

  /// The overarching type of each declaration.
  public private(set) var declTypes = DeclProperty<AnyType>()

  /// The type of each expression.
  public private(set) var exprTypes = ExprProperty<AnyType>()

  /// A map from function and subscript declarations to their implicit captures.
  public private(set) var implicitCaptures = DeclProperty<[ImplicitCapture]>()

  /// A map from name expression to its referred declaration.
  public internal(set) var referredDecls: [NodeID<NameExpr>: DeclRef] = [:]

  /// A map from sequence expressions to their evaluation order.
  public internal(set) var foldedSequenceExprs: [NodeID<SequenceExpr>: FoldedSequenceExpr] = [:]

  /// Indicates whether the built-in symbols are visible.
  public var isBuiltinModuleVisible: Bool

  /// The source range for which type inference tracing is enabled, if any.
  public let inferenceTracingRange: SourceRange?

  /// The set of lambda expressions whose declarations are pending type checking.
  public private(set) var pendingLambdas: [NodeID<LambdaExpr>] = []

  /// Creates a new type checker for the specified program.
  ///
  /// - Note: `program` is stored in the type checker and mutated throughout type checking (e.g.,
  ///   to insert synthesized declarations).
  public init(
    program: ScopedProgram,
    isBuiltinModuleVisible: Bool = false,
    enablingInferenceTracingIn inferenceTracingRange: SourceRange? = nil
  ) {
    self.program = program
    self.isBuiltinModuleVisible = isBuiltinModuleVisible
    self.inferenceTracingRange = inferenceTracingRange
  }

  // MARK: Type system

  /// Returns whether `lhs` is a strict subtype of `rhs`.
  public func isStrictSubtype(_ lhs: AnyType, _ rhs: AnyType) -> Bool {
    // TODO: Implement me
    return false
  }

  /// Returns the canonical form of `type`.
  public func canonicalize(type: AnyType) -> AnyType {
    if type[.isCanonical] { return type }

    switch type.base {
    case let t as BoundGenericType:
      let base = canonicalize(type: t.base)
      let arguments = t.arguments.map({ (a) -> BoundGenericType.Argument in
        switch a {
        case .type(let a):
          return .type(canonicalize(type: a))
        case .value:
          fatalError("not implemented")
        }
      })
      return ^BoundGenericType(base, arguments: arguments)

    case let t as ExistentialType:
      return ^ExistentialType(
        traits: t.traits,
        constraints: ConstraintSet(t.constraints.map(canonicalize(constraint:))))

    case let t as TupleType:
      return ^TupleType(
        t.elements.map({ (e) -> TupleType.Element in
          .init(label: e.label, type: canonicalize(type: e.type))
        }))

    case let t as UnionType:
      return ^UnionType(Set(t.elements.map(canonicalize(type:))))

    default:
      unreachable()
    }
  }

  /// Returns the canonical form of `constraint`.
  public func canonicalize(constraint: Constraint) -> Constraint {
    var canonical = constraint
    canonical.modifyTypes(canonicalize(type:))
    return canonical
  }

  /// Returns the set of traits to which `type` conforms in `scope`.
  ///
  /// - Note: If `type` is a trait, it is always contained in the returned set.
  mutating func conformedTraits<S: ScopeID>(of type: AnyType, inScope scope: S) -> Set<TraitType>? {
    var result: Set<TraitType> = []

    switch type.base {
    case let t as GenericTypeParameterType:
      // Generic parameters declared at trait scope conform to that trait.
      if let decl = NodeID<TraitDecl>(program.declToScope[t.decl]!) {
        return conformedTraits(of: ^TraitType(decl, ast: program.ast), inScope: scope)
      }

      // Conformances of other generic parameters are stored in generic environments.
      for scope in program.scopes(from: scope) where scope.kind.value is GenericScope.Type {
        guard let e = environment(of: scope) else { continue }
        result.formUnion(e.conformedTraits(of: type))
      }

    case let t as ProductType:
      let decl = program.ast[t.decl]
      let parentScope = program.declToScope[t.decl]!
      guard let traits = realize(conformances: decl.conformances, inScope: parentScope)
      else { return nil }

      for trait in traits {
        guard let bases = conformedTraits(of: ^trait, inScope: parentScope)
        else { return nil }
        result.formUnion(bases)
      }

    case let t as TraitType:
      // Gather the conformances defined at declaration.
      guard
        var work = realize(
          conformances: program.ast[t.decl].refinements,
          inScope: program.declToScope[t.decl]!)
      else { return nil }

      while let base = work.popFirst() {
        if base == t {
          diagnostics.insert(
            .diagnose(circularRefinementAt: program.ast[t.decl].identifier.origin))
          return nil
        } else if result.insert(base).inserted {
          guard
            let traits = realize(
              conformances: program.ast[base.decl].refinements,
              inScope: program.scopeToParent[base.decl]!)
          else { return nil }
          work.formUnion(traits)
        }
      }

      // Add the trait to its own conformance set.
      result.insert(t)

      // Traits can't be refined in extensions; we're done.
      return result

    case is TypeAliasType:
      break

    default:
      break
    }

    // Collect traits declared in conformance declarations.
    for i in extendingDecls(of: type, exposedTo: scope) where i.kind == ConformanceDecl.self {
      let decl = program.ast[NodeID<ConformanceDecl>(rawValue: i.rawValue)]
      let parentScope = program.declToScope[i]!
      guard let traits = realize(conformances: decl.conformances, inScope: parentScope)
      else { return nil }

      for trait in traits {
        guard let bases = conformedTraits(of: ^trait, inScope: parentScope)
        else { return nil }
        result.formUnion(bases)
      }
    }

    return result
  }

  // MARK: Type checking

  /// The status of a type checking request on a declaration.
  private enum RequestStatus {

    /// Type realization has started.
    ///
    /// The type checker is realizing the overarching type of the declaration. Initiating a new
    /// type realization or type checking request on the same declaration will cause a circular
    /// dependency error.
    case typeRealizationStarted

    /// Type realization was completed.
    ///
    /// The checker realized the overarching type of the declaration, which is now available in
    /// `declTypes`.
    case typeRealizationCompleted

    /// Type checking has started.
    ///
    /// The checker is verifying whether the declaration is well-typed; its overarching type is
    /// available in `declTypes`. Initiating a new type checking request will cause a circular
    /// dependency error.
    case typeCheckingStarted

    /// Type checking succeeded.
    ///
    /// The declaration is well-typed; its overarching type is availabe in `declTypes`.
    case success

    /// Type realzation or type checking failed.
    ///
    /// If type realization succeeded, the overarching type of the declaration is available in
    /// `declTypes`. Otherwise, it is assigned to `nil`.
    case failure

  }

  /// A cache for type checking requests on declarations.
  private var declRequests = DeclProperty<RequestStatus>()

  /// A cache mapping generic declarations to their environment.
  private var environments = DeclProperty<MemoizationState<GenericEnvironment?>>()

  /// The bindings whose initializers are being currently visited.
  private var bindingsUnderChecking: DeclSet = []

  /// Adds the given diagnostic.
  mutating func addDiagnostic(_ d: Diagnostic) {
    diagnostics.insert(d)
  }

  /// Inserts `expr` in the set of pending lambdas.
  mutating func deferTypeChecking(_ expr: NodeID<LambdaExpr>) {
    pendingLambdas.append(expr)
  }

  /// Processed all pending type checking requests and returns whether that succeeded.
  mutating func checkPending() -> Bool {
    var success = true

    while let id = pendingLambdas.popLast() {
      if let declType = exprTypes[id]?.base as? LambdaType,
        !declType.flags.contains(.hasError)
      {
        // Reify the type of the underlying declaration.
        declTypes[program.ast[id].decl] = ^declType
        let parameters = program.ast[program.ast[id].decl].parameters
        for i in 0 ..< parameters.count {
          declTypes[parameters[i]] = declType.inputs[i].type
        }

        // Type check the declaration.
        success = check(function: program.ast[id].decl) && success
      } else {
        success = false
      }
    }

    return success
  }

  /// Type checks the specified module and returns whether that succeeded.
  ///
  /// - Requires: `id` is a valid ID in the type checker's AST.
  public mutating func check(module id: NodeID<ModuleDecl>) -> Bool {
    // Build the type of the module.
    declTypes[id] = ^ModuleType(id, ast: program.ast)

    // Type check the declarations in the module.
    var success = true
    for decl in program.ast.topLevelDecls(id) {
      success = check(decl: decl) && success
    }

    // Process pending requests.
    return checkPending() && success
  }

  /// Type checks the specified declaration and returns whether that succeeded.
  private mutating func check<T: DeclID>(decl id: T) -> Bool {
    switch id.kind {
    case AssociatedTypeDecl.self:
      return check(associatedType: NodeID(rawValue: id.rawValue))
    case AssociatedValueDecl.self:
      return check(associatedValue: NodeID(rawValue: id.rawValue))
    case BindingDecl.self:
      return check(binding: NodeID(rawValue: id.rawValue))
    case ConformanceDecl.self:
      return check(conformance: NodeID(rawValue: id.rawValue))
    case FunctionDecl.self:
      return check(function: NodeID(rawValue: id.rawValue))
    case GenericParameterDecl.self:
      return check(genericParameter: NodeID(rawValue: id.rawValue))
    case InitializerDecl.self:
      return check(initializer: NodeID(rawValue: id.rawValue))
    case MethodDecl.self:
      return check(method: NodeID(rawValue: id.rawValue))
    case MethodImplDecl.self:
      return check(method: NodeID(rawValue: program.declToScope[id]!.rawValue))
    case OperatorDecl.self:
      return check(operator: NodeID(rawValue: id.rawValue))
    case ProductTypeDecl.self:
      return check(productType: NodeID(rawValue: id.rawValue))
    case SubscriptDecl.self:
      return check(subscript: NodeID(rawValue: id.rawValue))
    case TraitDecl.self:
      return check(trait: NodeID(rawValue: id.rawValue))
    case TypeAliasDecl.self:
      return check(typeAlias: NodeID(rawValue: id.rawValue))
    default:
      unreachable("unexpected declaration")
    }
  }

  private mutating func check(associatedType: NodeID<AssociatedTypeDecl>) -> Bool {
    return true
  }

  private mutating func check(associatedValue: NodeID<AssociatedValueDecl>) -> Bool {
    return true
  }

  private mutating func check(conformance: NodeID<ConformanceDecl>) -> Bool {
    // FIXME: implement me.
    return true
  }

  /// - Note: Method is internal because it may be called during constraint generation.
  mutating func check(binding id: NodeID<BindingDecl>) -> Bool {
    defer { assert(declTypes[id] != nil) }

    // Note: binding declarations do not undergo type realization.
    switch declRequests[id] {
    case nil:
      declRequests[id] = .typeCheckingStarted
    case .typeCheckingStarted:
      diagnostics.insert(.diagnose(circularDependencyAt: program.ast[id].origin))
      return false
    case .success:
      return true
    case .failure:
      return false
    default:
      unreachable()
    }

    let scope = program.declToScope[AnyDeclID(id)]!
    let pattern = program.ast[id].pattern
    guard var shape = infer(pattern: pattern, inScope: scope) else {
      declTypes[id] = .error
      declRequests[id] = .failure
      return false
    }

    // Type check the initializer, if any.
    var success = true
    if let initializer = program.ast[id].initializer {
      let initializerType = exprTypes[initializer].setIfNil(^TypeVariable(node: initializer.base))

      // The type of the initializer may be a subtype of the pattern's.
      shape.constraints.append(
        inferenceConstraint(
          initializerType, isSubtypeOf: shape.type,
          because: ConstraintCause(.initialization, at: program.ast[id].origin)))

      // Infer the type of the initializer
      let names = program.ast.names(in: program.ast[id].pattern).map({ (name) in
        AnyDeclID(program.ast[name.pattern].decl)
      })

      bindingsUnderChecking.formUnion(names)
<<<<<<< HEAD
      let inference = infer(
        typeOf: initializer,
=======
      let solution = solveConstraints(
        impliedBy: initializer,
>>>>>>> 99c0018e
        expecting: shape.type,
        inScope: scope,
        initialConstraints: shape.constraints)
      bindingsUnderChecking.subtract(names)

      // TODO: Complete underspecified generic signatures

      success = inference.succeeded
      shape.type = inference.solution.reify(shape.type, withVariables: .substituteByError)

      // Assign the variable declarations in the pattern to their type
      for decl in shape.decls {
        modifying(&declTypes[decl]!, { (t) in
          t = inference.solution.reify(t, withVariables: .substituteByError)
        })
        declRequests[decl] = success ? .success : .failure
      }
    } else if program.ast[program.ast[id].pattern].annotation == nil {
      unreachable("expected type annotation")
    }

    if success {
      assert(!shape.type[.hasVariable])
      declTypes[id] = shape.type
      declRequests[id] = .success
      return true
    } else {
      declTypes[id] = .error
      declRequests[id] = .failure
      return false
    }
  }

  private mutating func check(conformance: ConformanceDecl) -> Bool {
    fatalError("not implemented")
  }

  private mutating func check(extension: ExtensionDecl) -> Bool {
    fatalError("not implemented")
  }

  /// Type checks the specified function declaration and returns whether that succeeded.
  ///
  /// The type of the declaration must be realizable from type annotations alone or the declaration
  /// the declaration must be realized and its inferred type must be stored in `declTyes`. Hence,
  /// the method must not be called on the underlying declaration of a lambda or spawn expression
  /// before the type of that declaration has been fully inferred.
  ///
  /// - SeeAlso: `checkPending`
  private mutating func check(function id: NodeID<FunctionDecl>) -> Bool {
    _check(decl: id, { (this, id) in this._check(function: id) })
  }

  private mutating func _check(function id: NodeID<FunctionDecl>) -> Bool {
    // Type check the generic constraints.
    var success = environment(of: id) != nil

    // Type check the parameters.
    var parameterNames: Set<String> = []
    for parameter in program.ast[id].parameters {
      success = check(parameter: parameter, siblingNames: &parameterNames) && success
    }

    // Set the type of the implicit receiver declaration if necessary.
    if program.isNonStaticMember(id) {
      let functionType = declTypes[id]!.base as! LambdaType
      let receiverDecl = program.ast[id].receiver!

      if let type = functionType.captures.first?.type.base as? RemoteType {
        declTypes[receiverDecl] = ^ParameterType(convention: type.capability, bareType: type.base)
      } else {
        // `sink` member functions capture their receiver.
        assert(program.ast[id].isSink)
        declTypes[receiverDecl] = ^ParameterType(
          convention: .sink,
          bareType: functionType.environment)
      }

      declRequests[receiverDecl] = .success
    }

    // Type check the body, if any.
    switch program.ast[id].body {
    case .block(let stmt):
      return check(brace: stmt) && success

    case .expr(let expr):
      // If `expr` has been used to infer the return type, there's no need to visit it again.
      if (program.ast[id].output == nil) && program.ast[id].isInExprContext { return success }

      // Otherwise, it's expected to have the realized return type.
      let type = declTypes[id]!.base as! LambdaType
      let inferredType = infer(typeOf: expr, expecting: type.output.skolemized, inScope: id)
      return (inferredType != nil) && success

    case nil:
      // Requirements and FFIs can be without a body.
      if program.isRequirement(id) || program.ast[id].isFFI { return success }

      // Declaration requires a body.
      diagnostics.insert(.diagnose(declarationRequiresBodyAt: program.ast[id].introducerRange))
      return false
    }
  }

  private mutating func check(genericParameter id: NodeID<GenericParameterDecl>) -> Bool {
    _check(decl: id, { (this, id) in this._check(genericParameter: id) })
  }

  private mutating func _check(genericParameter id: NodeID<GenericParameterDecl>) -> Bool {
    // TODO: Type check default values.
    return true
  }

  private mutating func check(initializer id: NodeID<InitializerDecl>) -> Bool {
    _check(decl: id, { (this, id) in this._check(initializer: id) })
  }

  private mutating func _check(initializer id: NodeID<InitializerDecl>) -> Bool {
    // Memberwize initializers always type check.
    if program.ast[id].introducer.value == .memberwiseInit {
      return true
    }

    // The type of the declaration must have been realized.
    let type = declTypes[id]!.base as! LambdaType

    // Type check the generic constraints.
    var success = environment(of: id) != nil

    // Type check the parameters.
    var parameterNames: Set<String> = []
    for parameter in program.ast[id].parameters {
      success = check(parameter: parameter, siblingNames: &parameterNames) && success
    }

    // Set the type of the implicit receiver declaration.
    // Note: the receiver of an initializer is its first parameter.
    declTypes[program.ast[id].receiver] = type.inputs[0].type
    declRequests[program.ast[id].receiver] = .success

    // Type check the body, if any.
    if let body = program.ast[id].body {
      return check(brace: body) && success
    } else if program.isRequirement(id) {
      return success
    } else {
      diagnostics.insert(.diagnose(declarationRequiresBodyAt: program.ast[id].introducer.origin))
      return false
    }
  }

  private mutating func check(method id: NodeID<MethodDecl>) -> Bool {
    _check(decl: id, { (this, id) in this._check(method: id) })
  }

  private mutating func _check(method id: NodeID<MethodDecl>) -> Bool {
    // The type of the declaration must have been realized.
    let type = declTypes[id]!.base as! MethodType
    let outputType = type.output.skolemized

    // Type check the generic constraints.
    var success = environment(of: id) != nil

    // Type check the parameters.
    var parameterNames: Set<String> = []
    for parameter in program.ast[id].parameters {
      success = check(parameter: parameter, siblingNames: &parameterNames) && success
    }

    for impl in program.ast[id].impls {
      // Set the type of the implicit receiver declaration.
      declTypes[program.ast[impl].receiver] = ^ParameterType(
        convention: program.ast[impl].introducer.value.convention,
        bareType: type.receiver)
      declRequests[program.ast[impl].receiver] = .success

      // Type check method's implementations, if any.
      switch program.ast[impl].body {
      case .expr(let expr):
        let expectedType =
          program.ast[impl].introducer.value == .inout
          ? AnyType.void
          : outputType
        let inferredType = infer(typeOf: expr, expecting: expectedType, inScope: impl)
        success = (inferredType != nil) && success

      case .block(let stmt):
        success = check(brace: stmt) && success

      case nil:
        // Requirements can be without a body.
        if program.isRequirement(id) { continue }

        // Declaration requires a body.
        diagnostics.insert(.diagnose(declarationRequiresBodyAt: program.ast[id].introducerRange))
        success = false
      }
    }

    return success
  }

  private mutating func check(methodImpl: MethodImplDecl) -> Bool {
    fatalError("not implemented")
  }

  private mutating func check(namespace: NamespaceDecl) -> Bool {
    fatalError("not implemented")
  }

  /// Inserts in `siblingNames` the name of the parameter declaration identified by `id` and
  /// returns whether that declaration type checks.
  private mutating func check(
    parameter id: NodeID<ParameterDecl>,
    siblingNames: inout Set<String>
  ) -> Bool {
    // Check for duplicate parameter names.
    if !siblingNames.insert(program.ast[id].name).inserted {
      diagnostics.insert(
        .diganose(
          duplicateParameterNamed: program.ast[id].name, at: program.ast[id].origin))
      declRequests[id] = .failure
      return false
    }

    // Type check the default value, if any.
    if let defaultValue = program.ast[id].defaultValue {
      let parameterType = declTypes[id]!.base as! ParameterType
      let defaultValueType = exprTypes[defaultValue].setIfNil(
        ^TypeVariable(node: defaultValue.base))

<<<<<<< HEAD
      let inference = infer(
        typeOf: defaultValue,
=======
      let solution = solveConstraints(
        impliedBy: defaultValue,
>>>>>>> 99c0018e
        expecting: parameterType.bareType,
        inScope: program.declToScope[id]!,
        initialConstraints: [
          ParameterConstraint(
            defaultValueType, ^parameterType,
            because: ConstraintCause(.argument, at: program.ast[id].origin))
        ])

      if !inference.succeeded {
        declRequests[id] = .failure
        return false
      }
    }

    declRequests[id] = .success
    return true
  }

  private mutating func check(operator id: NodeID<OperatorDecl>) -> Bool {
    let source = NodeID<TopLevelDeclSet>(program.declToScope[id]!)!

    // Look for duplicate operator declaration.
    for decl in program.ast[source].decls where decl.kind == OperatorDecl.self {
      let oper = NodeID<OperatorDecl>(rawValue: decl.rawValue)
      if oper != id,
        program.ast[oper].notation.value == program.ast[id].notation.value,
        program.ast[oper].name.value == program.ast[id].name.value
      {
        diagnostics.insert(
          .diagnose(
            duplicateOperatorNamed: program.ast[id].name.value,
            at: program.ast[id].origin))
        return false
      }
    }

    return true
  }

  private mutating func check(productType id: NodeID<ProductTypeDecl>) -> Bool {
    _check(decl: id, { (this, id) in this._check(productType: id) })
  }

  private mutating func _check(productType id: NodeID<ProductTypeDecl>) -> Bool {
    // Type check the memberwise initializer.
    var success = check(initializer: program.ast[id].memberwiseInit)

    // Type check the generic constraints.
    success = (environment(of: id) != nil) && success

    // Type check the type's direct members.
    for j in program.ast[id].members {
      success = check(decl: j) && success
    }

    // Type check conformances.
    let container = program.scopeToParent[id]!
    let traits: Set<TraitType>
    if let ts = realize(conformances: program.ast[id].conformances, inScope: container) {
      traits = ts
    } else {
      traits = []
      success = false
    }

    for trait in traits {
      success = check(conformanceOfProductDecl: id, to: trait) && success
    }

    // Type check extending declarations.
    let type = declTypes[id]!
    for j in extendingDecls(of: type, exposedTo: container) {
      success = check(decl: j) && success
    }

    // TODO: Check the conformances

    return success
  }

  private mutating func check(subscript id: NodeID<SubscriptDecl>) -> Bool {
    _check(decl: id, { (this, id) in this._check(subscript: id) })
  }

  private mutating func _check(subscript id: NodeID<SubscriptDecl>) -> Bool {
    // The type of the declaration must have been realized.
    let declType = declTypes[id]!.base as! SubscriptType
    let outputType = declType.output.skolemized

    // Type check the generic constraints.
    var success = environment(of: id) != nil

    // Type check the parameters, if any.
    if let parameters = program.ast[id].parameters {
      var parameterNames: Set<String> = []
      for parameter in parameters {
        success = check(parameter: parameter, siblingNames: &parameterNames) && success
      }
    }

    // Type checks the subscript's implementations.
    for impl in program.ast[id].impls {
      // Set the type of the implicit receiver declaration if necessary.
      if program.isNonStaticMember(id) {
        let receiverType = declType.captures.first!.type.base as! RemoteType
        let receiverDecl = program.ast[impl].receiver!

        declTypes[receiverDecl] = ^ParameterType(
          convention: program.ast[impl].introducer.value.convention,
          bareType: receiverType.base)
        declRequests[receiverDecl] = .success
      }

      // Type checks the body of the implementation.
      switch program.ast[impl].body {
      case .expr(let expr):
        success = (infer(typeOf: expr, expecting: outputType, inScope: impl) != nil) && success

      case .block(let stmt):
        success = check(brace: stmt) && success

      case nil:
        // Requirements can be without a body.
        if program.isRequirement(id) { continue }

        // Declaration requires a body.
        diagnostics.insert(.diagnose(declarationRequiresBodyAt: program.ast[id].introducer.origin))
        success = false
      }
    }

    return success
  }

  private mutating func check(subscriptImpl: SubscriptImplDecl) -> Bool {
    fatalError("not implemented")
  }

  private mutating func check(trait id: NodeID<TraitDecl>) -> Bool {
    _check(decl: id, { (this, id) in this._check(trait: id) })
  }

  private mutating func _check(trait id: NodeID<TraitDecl>) -> Bool {
    // Type check the generic constraints.
    var success = environment(ofTraitDecl: id) != nil

    // Type check the type's direct members.
    for j in program.ast[id].members {
      success = check(decl: j) && success
    }

    // Type check extending declarations.
    let type = declTypes[id]!
    for j in extendingDecls(of: type, exposedTo: program.declToScope[id]!) {
      success = check(decl: j) && success
    }

    // TODO: Check the conformances

    return success
  }

  private mutating func check(typeAlias id: NodeID<TypeAliasDecl>) -> Bool {
    _check(decl: id, { (this, id) in this._check(typeAlias: id) })
  }

  private mutating func _check(typeAlias id: NodeID<TypeAliasDecl>) -> Bool {
    // Realize the subject.
    let subject: AnyType
    switch program.ast[id].body {
    case .typeExpr(let j):
      if let s = realize(j, inScope: AnyScopeID(id))?.instance {
        subject = s
      } else {
        return false
      }

    case .union:
      fatalError("not implemented")
    }

    // Type-check the generic clause.
    var success = environment(of: id) != nil

    // Type check extending declarations.
    for j in extendingDecls(of: subject, exposedTo: program.declToScope[id]!) {
      success = check(decl: j) && success
    }

    // TODO: Check the conformances

    return success
  }

  private mutating func check(`var`: VarDecl) -> Bool {
    fatalError("not implemented")
  }

  /// Returns whether `decl` is well-typed from the cache, or calls `action` to type check it
  /// and caches the result before returning it.
  private mutating func _check<T: DeclID>(
    decl id: T,
    _ action: (inout Self, T) -> Bool
  ) -> Bool {
    // Check if a type checking request has already been received.
    while true {
      switch declRequests[id] {
      case nil:
        /// The the overarching type of the declaration is available after type realization.
        defer { assert(declRequests[id] != nil) }

        // Realize the type of the declaration before starting type checking.
        if realize(decl: id).isError {
          // Type checking fails if type realization did.
          declRequests[id] = .failure
          return false
        } else {
          // Note: Because the type realization of certain declarations may escalate to type
          // checking perform type checking, we should re-check the status of the request.
          continue
        }

      case .typeRealizationCompleted:
        declRequests[id] = .typeCheckingStarted

      case .typeRealizationStarted, .typeCheckingStarted:
        // Note: The request status will be updated when the request that caused the circular
        // dependency handles the failure.
        diagnostics.insert(.diagnose(circularDependencyAt: program.ast[id].origin))
        return false

      case .success:
        return true

      case .failure:
        return false
      }

      break
    }

    // Process the request.
    let success = action(&self, id)

    // Update the request status.
    declRequests[id] = success ? .success : .failure
    return success
  }

  /// Type checks the conformance of the product type declared by `decl` to the trait `trait` and
  /// returns whether that succeeded.
  private mutating func check(
    conformanceOfProductDecl decl: NodeID<ProductTypeDecl>,
    to trait: TraitType
  ) -> Bool {
    let conformingType = realizeSelfTypeExpr(inScope: decl)!.instance
    let selfType = ^GenericTypeParameterType(selfParameterOf: trait.decl, in: program.ast)
    var success = true

    // Get the set of generic parameters defined by `trait`.
    for j in program.ast[trait.decl].members {
      switch j.kind {
      case GenericParameterDecl.self:
        assert(j == program.ast[trait.decl].selfParameterDecl, "unexpected declaration")
        continue

      case AssociatedTypeDecl.self:
        // TODO: Implement me.
        continue

      case AssociatedValueDecl.self:
        fatalError("not implemented")

      case FunctionDecl.self:
        // Make sure the requirement is well-typed.
        let requirement = NodeID<FunctionDecl>(rawValue: j.rawValue)
        var requirementType = canonicalize(type: realize(functionDecl: requirement))

        /// Substitute `Self` by the conforming type in `type`.
        func substituteSelf(type: AnyType) -> TypeTransformAction {
          switch type.base {
          case selfType:
            // `type` is `Self`.
            return .stepOver(conformingType)

          case let t as AssociatedTypeType:
            // We only care about associated types rooted at `Self`. Others can be assumed to be
            // rooted at some generic type parameter declared by the requirement.
            let components = t.components
            if components.last != selfType { return .stepOver(type) }

            let scope = AnyScopeID(decl)
            let replacement =
              components
              .dropLast(1)
              .reversed()
              .reduce(
                into: conformingType,
                { (r, c) in
                  if r.isError { return }

                  switch c.base {
                  case let c as AssociatedTypeType:
                    let candidates = lookup(c.name.value, memberOf: r, inScope: scope)

                    // Name is ambiguous if there's more than one candidate.
                    if candidates.count != 1 {
                      r = .error
                      return
                    }

                    // Name should refer to a type.
                    let candidateValue = realize(decl: candidates.first!)
                    guard let type = (candidateValue.base as? MetatypeType)?.instance else {
                      r = .error
                      return
                    }

                    // FIXME: If `type` is a bound generic type, substitute generic type parameters.
                    r = type

                  case is ConformanceLensType:
                    fatalError("not implemented")

                  default:
                    unreachable()
                  }
                })
            return .stepOver(replacement)

          default:
            return .stepInto(type)
          }
        }

        requirementType = requirementType.transform(substituteSelf(type:))
        if requirementType.isError { continue }

        // Search for candidate implementations.
        let stem = program.ast[requirement].identifier!.value
        var candidates = lookup(stem, memberOf: conformingType, inScope: AnyScopeID(decl))
        candidates.remove(AnyDeclID(requirement))

        // Filter out the candidates with incompatible types.
        candidates = candidates.filter({ (candidate) -> Bool in
          let candidateType = realize(decl: candidate)
          return canonicalize(type: candidateType) == requirementType
        })

        // TODO: Filter out the candidates with incompatible constraints.
        //
        // trait A {}
        // type Foo<T> {}
        // extension Foo where T: U { fun foo() }
        // conformance Foo: A {} // <- should not consider `foo` in the extension

        // If there are several candidates, we have an ambiguous conformance.
        if candidates.count > 1 {
          fatalError("not implemented")
        }

        // If there's no candidate and the requirement doesn't have a default implementation, the
        // conformance is not satisfied.
        if candidates.isEmpty && (program.ast[requirement].body == nil) {
          diagnostics.insert(
            .diagnose(
              conformingType,
              doesNotConformTo: trait,
              at: program.ast[decl].identifier.origin,
              because: [
                .diagnose(
                  traitRequiresMethod: Name(of: requirement, in: program.ast)!,
                  withType: declTypes[requirement]!)
              ]))
          success = false
        }

      case SubscriptDecl.self:
        fatalError("not implemented")

      default:
        unreachable()
      }
    }

    return success
  }

  /// Type checks the specified statement and returns whether that succeeded.
  private mutating func check<T: StmtID, S: ScopeID>(
    stmt id: T,
    inScope lexicalContext: S
  ) -> Bool {
    switch id.kind {
    case AssignStmt.self:
      return check(assign: NodeID(rawValue: id.rawValue), inScope: lexicalContext)

    case BraceStmt.self:
      return check(brace: NodeID(rawValue: id.rawValue))

    case ExprStmt.self:
      let stmt = program.ast[NodeID<ExprStmt>(rawValue: id.rawValue)]
      if let type = infer(typeOf: stmt.expr, inScope: lexicalContext) {
        // Issue a warning if the type of the expression isn't void.
        if type != .void {
          diagnostics.insert(
            .diagnose(
              unusedResultOfType: type,
              at: program.ast[stmt.expr].origin))
        }
        return true
      } else {
        // Type inference/checking failed.
        return false
      }

    case DeclStmt.self:
      return check(decl: program.ast[NodeID<DeclStmt>(rawValue: id.rawValue)].decl)

    case DiscardStmt.self:
      let stmt = program.ast[NodeID<DiscardStmt>(rawValue: id.rawValue)]
      return infer(typeOf: stmt.expr, inScope: lexicalContext) != nil

    case ReturnStmt.self:
      return check(return: NodeID(rawValue: id.rawValue), inScope: lexicalContext)

    case YieldStmt.self:
      return check(yield: NodeID(rawValue: id.rawValue), inScope: lexicalContext)

    default:
      unreachable("unexpected statement")
    }
  }

  /// - Note: Method is internal because it may be called during constraint generation.
  mutating func check(brace id: NodeID<BraceStmt>) -> Bool {
    var success = true
    for stmt in program.ast[id].stmts {
      success = check(stmt: stmt, inScope: id) && success
    }
    return success
  }

  private mutating func check<S: ScopeID>(
    assign id: NodeID<AssignStmt>,
    inScope lexicalContext: S
  ) -> Bool {
    // Infer the type on the left.
    guard let lhsType = infer(typeOf: program.ast[id].left, inScope: lexicalContext) else {
      return false
    }

    // Constrain the right to be subtype of the left.
    let rhsType = exprTypes[program.ast[id].right].setIfNil(
      ^TypeVariable(node: program.ast[id].right.base))
    let assignmentConstraint = inferenceConstraint(
      rhsType, isSubtypeOf: lhsType,
      because: ConstraintCause(.initializationOrAssignment, at: program.ast[id].origin))

    // Infer the type on the right.
<<<<<<< HEAD
    let inference = infer(
      typeOf: AnyExprID(program.ast[id].right),
=======
    let solution = solveConstraints(
      impliedBy: AnyExprID(program.ast[id].right),
>>>>>>> 99c0018e
      expecting: lhsType,
      inScope: lexicalContext,
      initialConstraints: [assignmentConstraint])
    return inference.succeeded
  }

  private mutating func check<S: ScopeID>(
    return id: NodeID<ReturnStmt>,
    inScope lexicalContext: S
  ) -> Bool {
    // Retreive the expected output type.
    let expectedType = expectedOutputType(in: lexicalContext)!

    if let returnValue = program.ast[id].value {
      // The type of the return value must be subtype of the expected return type.
      let inferredReturnType = exprTypes[returnValue].setIfNil(
        ^TypeVariable(node: returnValue.base))
<<<<<<< HEAD
      let inference = infer(
        typeOf: returnValue,
=======
      let solution = solveConstraints(
        impliedBy: returnValue,
>>>>>>> 99c0018e
        expecting: expectedType,
        inScope: lexicalContext,
        initialConstraints: [
          inferenceConstraint(
            inferredReturnType, isSubtypeOf: expectedType,
            because: ConstraintCause(.return, at: program.ast[returnValue].origin))
        ])
      return inference.succeeded
    } else if expectedType != .void {
      diagnostics.insert(.diagnose(missingReturnValueAt: program.ast[id].origin))
      return false
    } else {
      return true
    }
  }

  private mutating func check<S: ScopeID>(
    yield id: NodeID<YieldStmt>,
    inScope lexicalContext: S
  ) -> Bool {
    // Retreive the expected output type.
    let expectedType = expectedOutputType(in: lexicalContext)!

    // The type of the return value must be subtype of the expected return type.
    let inferredReturnType = exprTypes[program.ast[id].value].setIfNil(
      ^TypeVariable(node: program.ast[id].value.base))
<<<<<<< HEAD
    let inference = infer(
      typeOf: program.ast[id].value,
=======
    let solution = solveConstraints(
      impliedBy: program.ast[id].value,
>>>>>>> 99c0018e
      expecting: expectedType,
      inScope: lexicalContext,
      initialConstraints: [
        inferenceConstraint(
          inferredReturnType, isSubtypeOf: expectedType,
          because: ConstraintCause(.yield, at: program.ast[program.ast[id].value].origin))
      ])
    return inference.succeeded
  }

  /// Returns the expected output type in `lexicalContext`, or `nil` if `lexicalContext` is not
  /// nested in a function or subscript declaration.
  private func expectedOutputType<S: ScopeID>(in lexicalContext: S) -> AnyType? {
    for parent in program.scopes(from: lexicalContext) {
      switch parent.kind {
      case MethodImplDecl.self:
        // `lexicalContext` is nested in a method implementation.
        let decl = NodeID<MethodImplDecl>(rawValue: parent.rawValue)
        if program.ast[decl].introducer.value == .inout {
          return .void
        } else {
          let methodDecl = NodeID<FunctionDecl>(rawValue: program.scopeToParent[decl]!.rawValue)
          let methodType = declTypes[methodDecl]!.base as! MethodType
          return methodType.output.skolemized
        }

      case FunctionDecl.self:
        // `lexicalContext` is nested in a function.
        let decl = NodeID<FunctionDecl>(rawValue: parent.rawValue)
        let funType = declTypes[decl]!.base as! LambdaType
        return funType.output.skolemized

      case SubscriptDecl.self:
        // `lexicalContext` is nested in a subscript implementation.
        let decl = NodeID<SubscriptDecl>(rawValue: parent.rawValue)
        let subscriptType = declTypes[decl]!.base as! SubscriptType
        return subscriptType.output.skolemized

      default:
        continue
      }
    }

    return nil
  }

  /// Returns the generic environment defined by `node`, or `nil` if either `node`'s environment
  /// is ill-formed or if node doesn't outline a generic lexical scope.
  private mutating func environment<T: NodeIDProtocol>(of node: T) -> GenericEnvironment? {
    switch node.kind {
    case FunctionDecl.self:
      return environment(of: NodeID<FunctionDecl>(rawValue: node.rawValue))
    case ProductTypeDecl.self:
      return environment(of: NodeID<ProductTypeDecl>(rawValue: node.rawValue))
    case SubscriptDecl.self:
      return environment(of: NodeID<SubscriptDecl>(rawValue: node.rawValue))
    case TypeAliasDecl.self:
      return environment(of: NodeID<TypeAliasDecl>(rawValue: node.rawValue))
    case TraitDecl.self:
      return environment(ofTraitDecl: NodeID(rawValue: node.rawValue))
    default:
      return nil
    }
  }

  /// Returns the generic environment defined by `id`, or `nil` if it is ill-typed.
  private mutating func environment<T: GenericDecl>(of id: NodeID<T>) -> GenericEnvironment? {
    assert(T.self != TraitDecl.self, "trait environements use a more specialized method")

    switch environments[id] {
    case .done(let e):
      return e
    case .inProgress:
      fatalError("circular dependency")
    case nil:
      environments[id] = .inProgress
    }

    // Nothing to do if the declaration has no generic clause.
    guard let clause = program.ast[id].genericClause?.value else {
      let e = GenericEnvironment(decl: id, parameters: [], constraints: [], into: &self)
      environments[id] = .done(e)
      return e
    }

    var success = true
    var constraints: [Constraint] = []

    // Check the conformance list of each generic type parameter.
    for p in clause.parameters {
      // Realize the parameter's declaration.
      let parameterType = realize(genericParameterDecl: p)
      if parameterType.isError { return nil }

      // TODO: Type check default values.

      // Skip value declarations.
      guard
        let lhs = MetatypeType(parameterType)?.instance,
        lhs.base is GenericTypeParameterType
      else {
        continue
      }

      // Synthesize the sugared conformance constraint, if any.
      let list = program.ast[p].conformances
      guard
        let traits = realize(
          conformances: list,
          inScope: program.scopeToParent[AnyScopeID(id)!]!)
      else { return nil }

      if !traits.isEmpty {
        let cause = ConstraintCause(.annotation, at: program.ast[list[0]].origin)
        constraints.append(ConformanceConstraint(lhs, conformsTo: traits, because: cause))
      }
    }

    // Evaluate the constraint expressions of the associated type's where clause.
    if let whereClause = clause.whereClause?.value {
      for expr in whereClause.constraints {
        if let constraint = eval(constraintExpr: expr, inScope: AnyScopeID(id)!) {
          constraints.append(constraint)
        } else {
          success = false
        }
      }
    }

    if success {
      let e = GenericEnvironment(
        decl: id, parameters: clause.parameters, constraints: constraints, into: &self)
      environments[id] = .done(e)
      return e
    } else {
      environments[id] = .done(nil)
      return nil
    }
  }

  /// Returns the generic environment defined by `i`, or `nil` if it is ill-typed.
  private mutating func environment<T: TypeExtendingDecl>(
    ofTypeExtendingDecl id: NodeID<T>
  ) -> GenericEnvironment? {
    switch environments[id] {
    case .done(let e):
      return e
    case .inProgress:
      fatalError("circular dependency")
    case nil:
      environments[id] = .inProgress
    }

    let scope = AnyScopeID(id)
    var success = true
    var constraints: [Constraint] = []

    // Evaluate the constraint expressions of the associated type's where clause.
    if let whereClause = program.ast[id].whereClause?.value {
      for expr in whereClause.constraints {
        if let constraint = eval(constraintExpr: expr, inScope: scope) {
          constraints.append(constraint)
        } else {
          success = false
        }
      }
    }

    if success {
      let e = GenericEnvironment(decl: id, parameters: [], constraints: constraints, into: &self)
      environments[id] = .done(e)
      return e
    } else {
      environments[id] = .done(nil)
      return nil
    }
  }

  /// Returns the generic environment defined by `i`, or `nil` if it is ill-typed.
  private mutating func environment(
    ofTraitDecl id: NodeID<TraitDecl>
  ) -> GenericEnvironment? {
    switch environments[id] {
    case .done(let e):
      return e
    case .inProgress:
      fatalError("circular dependency")
    case nil:
      environments[id] = .inProgress
    }

    /// Indicates whether the checker failed to evaluate an associated constraint.
    var success = true
    /// The constraints on the trait's associated types and values.
    var constraints: [Constraint] = []

    // Collect and type check the constraints defined on associated types and values.
    for member in program.ast[id].members {
      switch member.kind {
      case AssociatedTypeDecl.self:
        success =
          associatedConstraints(
            ofType: NodeID(rawValue: member.rawValue),
            ofTrait: id,
            into: &constraints) && success

      case AssociatedValueDecl.self:
        success =
          associatedConstraints(
            ofValue: NodeID(rawValue: member.rawValue),
            ofTrait: id,
            into: &constraints) && success

      default:
        continue
      }
    }

    // Bail out if we found ill-form constraints.
    if !success {
      environments[id] = .done(nil)
      return nil
    }

    // Synthesize `Self: T`.
    let selfDecl = program.ast[id].selfParameterDecl
    let selfType = GenericTypeParameterType(selfDecl, ast: program.ast)
    let declaredTrait = TraitType(MetatypeType(declTypes[id]!)!.instance)!
    constraints.append(
      ConformanceConstraint(
        ^selfType, conformsTo: [declaredTrait],
        because: ConstraintCause(.structural, at: program.ast[id].identifier.origin)))

    let e = GenericEnvironment(
      decl: id, parameters: [selfDecl], constraints: constraints, into: &self)
    environments[id] = .done(e)
    return e
  }

  // Evaluates the constraints declared in `associatedType`, stores them in `constraints` and
  // returns whether they are all well-typed.
  private mutating func associatedConstraints(
    ofType associatedType: NodeID<AssociatedTypeDecl>,
    ofTrait trait: NodeID<TraitDecl>,
    into constraints: inout [Constraint]
  ) -> Bool {
    // Realize the LHS of the constraint.
    let lhs = realize(decl: associatedType)
    if lhs.isError { return false }

    // Synthesize the sugared conformance constraint, if any.
    let list = program.ast[associatedType].conformances
    guard
      let traits = realize(
        conformances: list,
        inScope: AnyScopeID(trait))
    else { return false }

    if !traits.isEmpty {
      let cause = ConstraintCause(.annotation, at: program.ast[list[0]].origin)
      constraints.append(ConformanceConstraint(lhs, conformsTo: traits, because: cause))
    }

    // Evaluate the constraint expressions of the associated type's where clause.
    var success = true
    if let whereClause = program.ast[associatedType].whereClause?.value {
      for expr in whereClause.constraints {
        if let constraint = eval(constraintExpr: expr, inScope: AnyScopeID(trait)) {
          constraints.append(constraint)
        } else {
          success = false
        }
      }
    }

    return success
  }

  // Evaluates the constraints declared in `associatedValue`, stores them in `constraints` and
  // returns whether they are all well-typed.
  private mutating func associatedConstraints(
    ofValue associatedValue: NodeID<AssociatedValueDecl>,
    ofTrait trait: NodeID<TraitDecl>,
    into constraints: inout [Constraint]
  ) -> Bool {
    // Realize the LHS of the constraint.
    if realize(decl: associatedValue).isError { return false }

    // Evaluate the constraint expressions of the associated value's where clause.
    var success = true
    if let whereClause = program.ast[associatedValue].whereClause?.value {
      for expr in whereClause.constraints {
        if let constraint = eval(constraintExpr: expr, inScope: AnyScopeID(trait)) {
          constraints.append(constraint)
        } else {
          success = false
        }
      }
    }

    return success
  }

  /// Evaluates `expr` in `scope` and returns a type constraint, or `nil` if evaluation failed.
  ///
  /// - Note: Calling this method multiple times with the same arguments may duplicate diagnostics.
  private mutating func eval(
    constraintExpr expr: SourceRepresentable<WhereClause.ConstraintExpr>,
    inScope scope: AnyScopeID
  ) -> Constraint? {
    switch expr.value {
    case .equality(let l, let r):
      guard let a = realize(name: l, inScope: scope)?.instance else { return nil }
      guard let b = realize(r, inScope: scope)?.instance else { return nil }

      if !a.isTypeParam && !b.isTypeParam {
        diagnostics.insert(.diagnose(invalidEqualityConstraintBetween: a, and: b, at: expr.origin))
        return nil
      }

      return EqualityConstraint(a, b, because: ConstraintCause(.structural, at: expr.origin))

    case .conformance(let l, let traits):
      guard let a = realize(name: l, inScope: scope)?.instance else { return nil }
      if !a.isTypeParam {
        diagnostics.insert(.diagnose(invalidConformanceConstraintTo: a, at: expr.origin))
        return nil
      }

      var b: Set<TraitType> = []
      for i in traits {
        guard let type = realize(name: i, inScope: scope)?.instance else { return nil }
        if let trait = type.base as? TraitType {
          b.insert(trait)
        } else {
          diagnostics.insert(.diagnose(conformanceToNonTraitType: a, at: expr.origin))
          return nil
        }
      }

      return ConformanceConstraint(
        a, conformsTo: b, because: ConstraintCause(.structural, at: expr.origin))

    case .value(let e):
      // TODO: Symbolic execution
      return PredicateConstraint(e, because: ConstraintCause(.structural, at: expr.origin))
    }
  }

  // MARK: Type inference

  /// Infers and returns the type of `subject`, or `nil` if `subject` is ill-typed.
  ///
  /// - Parameters:
  ///   - subject: The expression whose type should be inferred.
  ///   - expectedType: The type `subject` is expected to have given the context it which it occurs,
  ///     or `nil` of such type is unknown.
  ///   - scope: The innermost scope containing `subject`.
  public mutating func infer<S: ScopeID>(
    typeOf subject: AnyExprID,
    expecting expectedType: AnyType? = nil,
    inScope scope: S
  ) -> AnyType? {
<<<<<<< HEAD
    infer(typeOf: expr, expecting: expectedType, inScope: scope).succeeded
      ? exprTypes[expr]!
      : nil
  }

  /// Returns whether the solver succeeded checking the type constraints implied by `expr` along
  /// with the solution describing the best guess for its type and that of its sub-expressions.
=======
    let solution = solveConstraints(impliedBy: subject, expecting: expectedType, inScope: scope)

    if solution.diagnostics.isEmpty {
      return exprTypes[subject]!
    } else {
      return nil
    }
  }

  /// Returns a solution describing the best guess to type `subject` and its sub-expressions.
>>>>>>> 99c0018e
  ///
  /// - Parameters:
  ///   - subject: The expression whose constituent types should be inferred.
  ///   - expectedType: The type `subject` is expected to have given the context it which it
  ///     occurs, or `nil` if no such type exists.
  ///   - scope: The innermost scope containing `subject`.
  ///   - initialConstraints: A collection of constraints on constituent types of `subject`.
  mutating func solveConstraints<S: ScopeID>(
    impliedBy subject: AnyExprID,
    expecting expectedType: AnyType?,
    inScope scope: S,
    initialConstraints: [Constraint] = []
  ) -> (succeeded: Bool, solution: Solution) {
    // Generate constraints.
    var generator = ConstraintGenerator(
      subject: subject,
      scope: AnyScopeID(scope),
      fixedType: exprTypes[subject],
      expectedType: expectedType)
    let constraintGeneration = generator.apply(using: &self)

<<<<<<< HEAD
    // Bail out if constraint generation failed.
    if constraintGeneration.foundConflict {
      return (succeeded: false, solution: .init())
=======
    // Determine whether tracing should be enabled.
    let shouldLogTrace: Bool
    if
      let tracingRange = inferenceTracingRange,
      let subjectRange = program.ast[subject].origin,
      tracingRange.contains(subjectRange.first())
    {
      shouldLogTrace = true

      let loc = subjectRange.first()
      let subjectDescription = subjectRange.source[subjectRange]
      print("Inferring type of '\(subjectDescription)' at \(loc)")
      print("---")
    } else {
      shouldLogTrace = false
>>>>>>> 99c0018e
    }

    // Solve the constraints.
    var solver = ConstraintSolver(
      scope: AnyScopeID(scope),
      fresh: initialConstraints + constraintGeneration.constraints,
<<<<<<< HEAD
      comparingSolutionsWith: constraintGeneration.inferredTypes[expr]!)
    let solution = solver.apply(using: &self)
=======
      comparingSolutionsWith: constraintGeneration.inferredTypes[subject]!,
      loggingTrace: shouldLogTrace)
    var solution = solver.apply(using: &self)
    solution.addDiagnostics(constraintGeneration.diagnostics)
>>>>>>> 99c0018e

    // Apply the solution.
    for (id, type) in constraintGeneration.inferredTypes.storage {
      exprTypes[id] = solution.reify(type, withVariables: .keep)
    }
    for (name, ref) in solution.bindingAssumptions {
      referredDecls[name] = ref
    }

    // Consume the solution's errors.
    diagnostics.formUnion(solution.diagnostics)

    return (succeeded: solution.diagnostics.isEmpty, solution: solution)
  }

  /// Returns the inferred type of `pattern`, the type constraints implied by the expressions it
  /// may contain, and the IDs of the variable declarations it contains.
  ///
  /// - Note: A `nil` return signals a failure to infer the type of the pattern.
  private mutating func infer<T: PatternID>(
    pattern: T,
    inScope scope: AnyScopeID
  ) -> (type: AnyType, constraints: [Constraint], decls: [NodeID<VarDecl>])? {
    var constraints: [Constraint] = []
    var decls: [NodeID<VarDecl>] = []
    if let type = _infer(
      pattern: pattern,
      expectedType: nil,
      inScope: scope,
      constraints: &constraints,
      decls: &decls)
    {
      return (type: type, constraints: constraints, decls: decls)
    } else {
      return nil
    }
  }

  private mutating func _infer<T: PatternID>(
    pattern: T,
    expectedType: AnyType?,
    inScope scope: AnyScopeID,
    constraints: inout [Constraint],
    decls: inout [NodeID<VarDecl>]
  ) -> AnyType? {
    switch pattern.kind {
    case BindingPattern.self:
      // A binding pattern introduces additional type information when it has a type annotation. In
      // that case, the type denoted by the annotation is used to infer the type of the sub-pattern
      // and constrained to be a subtype of the expected type, if any.
      let lhs = program.ast[NodeID<BindingPattern>(rawValue: pattern.rawValue)]
      var subpatternType = expectedType
      if let annotation = lhs.annotation {
        if let type = realize(annotation, inScope: scope)?.instance {
          if let r = expectedType {
            constraints.append(
              SubtypingConstraint(
                type, r, because: ConstraintCause(.annotation, at: program.ast[pattern].origin)))
          }
          subpatternType = type
        } else {
          return nil
        }
      }

      return _infer(
        pattern: lhs.subpattern,
        expectedType: subpatternType,
        inScope: scope,
        constraints: &constraints,
        decls: &decls)

    case _ where pattern.kind.value is Expr.Type:
      fatalError("not implemented")

    case NamePattern.self:
      let lhs = program.ast[NodeID<NamePattern>(rawValue: pattern.rawValue)]
      let type = expectedType ?? ^TypeVariable(node: AnyNodeID(lhs.decl))
      decls.append(lhs.decl)
      declTypes[lhs.decl] = type
      declRequests[lhs.decl] = .typeRealizationCompleted
      return type

    case TuplePattern.self:
      let lhs = program.ast[NodeID<TuplePattern>(rawValue: pattern.rawValue)]
      switch expectedType?.base {
      case let rhs as TupleType:
        // The pattern and the expected have a tuple shape.
        if rhs.elements.count == lhs.elements.count {
          var lLabels: [String?] = []
          var rLabels: [String?] = []

          // Visit the elements pairwise.
          for (a, b) in zip(lhs.elements, rhs.elements) {
            if _infer(
              pattern: a.pattern,
              expectedType: b.type,
              inScope: scope,
              constraints: &constraints,
              decls: &decls) == nil
            {
              return nil
            }

            lLabels.append(a.label?.value)
            rLabels.append(b.label)
          }

          // Check that labels match.
          if lLabels == rLabels {
            return expectedType
          } else {
            diagnostics.insert(
              .diagnose(
                labels: lLabels,
                incompatibleWith: rLabels,
                at: program.ast[pattern].origin))
            return nil
          }
        } else {
          // Invalid destructuring.
          diagnostics.insert(
            .diagnose(
              invalidDestructuringOfType: expectedType!,
              at: program.ast[pattern].origin))
          return nil
        }

      case .some:
        // The pattern has a tuple shape, the expected type hasn't.
        diagnostics.insert(
          .diagnose(
            invalidDestructuringOfType: expectedType!,
            at: program.ast[pattern].origin))
        return nil

      case nil:
        // Infer the shape of the expected type.
        var elements: [TupleType.Element] = []
        for element in lhs.elements {
          guard
            let type = _infer(
              pattern: element.pattern,
              expectedType: nil,
              inScope: scope,
              constraints: &constraints,
              decls: &decls)
          else { return nil }
          elements.append(TupleType.Element(label: element.label?.value, type: type))
        }
        return ^TupleType(elements)
      }

    case WildcardPattern.self:
      return expectedType ?? ^TypeVariable()

    default:
      unreachable("unexpected pattern")
    }
  }

  // MARK: Name binding

  /// The result of a name lookup.
  public typealias DeclSet = Set<AnyDeclID>

  /// A lookup table.
  private typealias LookupTable = [String: DeclSet]

  private struct MemberLookupKey: Hashable {

    var type: AnyType

    var scope: AnyScopeID

  }

  /// The member lookup tables of the types.
  ///
  /// This property is used to memoize the results of `lookup(_:memberOf:inScope)`.
  private var memberLookupTables: [MemberLookupKey: LookupTable] = [:]

  /// A set containing the type extending declarations being currently bounded.
  ///
  /// This property is used during conformance and extension binding to avoid infinite recursion
  /// through qualified lookups into the extended type.
  private var extensionsUnderBinding = DeclSet()

  /// The result of a name resolution request.
  enum NameResolutionResult {

    /// A candidate found by name resolution.
    struct Candidate {

      /// Declaration being referenced.
      let reference: DeclRef

      /// The quantifier-free type of the declaration at its use site.
      let type: InstantiatedType

    }

    /// The resolut of name resolution for a single name component.
    struct ResolvedComponent {

      /// The resolved component.
      let component: NodeID<NameExpr>

      /// The declarations to which the component may refer.
      let candidates: [Candidate]

      /// Creates an instance with the given properties.
      init(_ component: NodeID<NameExpr>, _ candidates: [Candidate]) {
        self.component = component
        self.candidates = candidates
      }

    }

    /// Name resolution applied on the nominal prefix that doesn't require any overload resolution.
    /// The payload contains the collections of resolved and unresolved components.
    case done(resolved: [ResolvedComponent], unresolved: [NodeID<NameExpr>])

    /// Name resolution failed.
    case failed

    /// Name resolution couln't start because the first component of the expression isn't a name
    /// The payload contains the collection of unresolved components, after the first one.
    case inexecutable(_ components: [NodeID<NameExpr>])

  }

  /// Resolves the name components of `nameExpr` from left to right until multiple candidate
  /// declarations are found for a single component, or name resolution failed.
  mutating func resolve(
    nominalPrefixOf nameExpr: NodeID<NameExpr>,
    from lookupScope: AnyScopeID
  ) -> NameResolutionResult {
    // Build a stack with the nominal comonents of `nameExpr` or exit if its qualification is
    // either implicit or prefixed by an expression.
    var unresolvedComponents = [nameExpr]
    loop: while true {
      switch program.ast[unresolvedComponents.last!].domain {
      case .implicit:
        return .inexecutable(unresolvedComponents)

      case .expr(let e):
        guard let domain = NodeID<NameExpr>(e) else { return .inexecutable(unresolvedComponents) }
        unresolvedComponents.append(domain)

      case .none:
        break loop
      }
    }

    // Resolve the nominal components of `nameExpr` from left to right as long as we don't need
    // contextual information to resolve overload sets.
    var resolvedPrefix: [NameResolutionResult.ResolvedComponent] = []
    var parentType: AnyType? = nil

    while let component = unresolvedComponents.popLast() {
      // Evaluate the static argument list.
      var arguments: [AnyType] = []
      for a in program.ast[component].arguments {
        guard let type = realize(a.value, inScope: lookupScope)?.instance else { return .failed }
        arguments.append(type)
      }

      // Resolve the component.
      let componentSyntax = program.ast[component]
      let candidates = resolve(
        componentSyntax.name, withArguments: arguments, memberOf: parentType, from: lookupScope)

      // Fail resolution we didn't find any candidate.
      if candidates.isEmpty { return .failed }

      // Append the resolved component to the nominal prefix.
      resolvedPrefix.append(.init(component, candidates))

      // Defer resolution of the suffix if there are multiple candidates.
      if candidates.count > 1 { break }

      // If the candidate is a direct reference to a type declaration, the next component should be
      // looked up in the referred type's declaration space rather than that of its metatype.
      if isNominalTypeDecl(candidates[0].reference.decl) {
        parentType = MetatypeType(candidates[0].type.shape)!.instance
      } else {
        parentType = candidates[0].type.shape
      }
    }

    return .done(resolved: resolvedPrefix, unresolved: unresolvedComponents)
  }

  /// Returns the declarations of `name` exposed to `lookupScope` and accepting `arguments`,
  /// searching in the declaration space of `parentType` if it isn't `nil`, or using unqualified
  /// lookup otherwise.
  mutating func resolve(
    _ name: SourceRepresentable<Name>,
    withArguments arguments: [AnyType],
    memberOf parentType: AnyType?,
    from lookupScope: AnyScopeID
  ) -> [NameResolutionResult.Candidate] {
    // Handle references to the built-in module.
    if (name.value.stem == "Builtin") && (parentType == nil) && isBuiltinModuleVisible {
      let ref: DeclRef = .direct(AnyDeclID(program.ast.builtinDecl))
      return [.init(reference: ref, type: .init(shape: ^BuiltinType.module, constraints: []))]
    }

    // Handle references to built-in symbols.
    if parentType == .builtin(.module) {
      return resolve(builtin: name.value).map({ [$0] }) ?? []
    }

    // Search for the declarations of `name`.
    var matches: [AnyDeclID]
    if let t = parentType {
      matches = Array(lookup(name.value.stem, memberOf: t, inScope: lookupScope))
    } else {
      matches = Array(lookup(unqualified: name.value.stem, inScope: lookupScope))
    }

    // Filter out candidates whose argument labels do not match.
    if !name.value.labels.isEmpty {
      filter(decls: &matches, withLabels: name.value.labels)
    }

    // Filter out candidates whose operator notation does not match.
    if let notation = name.value.notation {
      filter(decls: &matches, withNotation: notation)
    }

    // If the looked up name has an introducer, select the corresponding implementation.
    if let introducer = name.value.introducer {
      matches = matches.compactMap({ (match) -> AnyDeclID? in
        guard
          let decl = program.ast[NodeID<MethodDecl>(match)],
          let impl = decl.impls.first(where: { (i) in
            program.ast[i].introducer.value == introducer
          })
        else { return nil }
        return AnyDeclID(impl)
      })
    }

    // Diagnose undefined symbols.
    if matches.isEmpty {
      diagnostics.insert(.diagnose(undefinedName: name.value, in: parentType, at: name.origin))
      return []
    }

    // Create declaration references to the remaining candidates.
    var candidates: [NameResolutionResult.Candidate] = []
    var invalidArgumentsDiagnostics: [Diagnostic] = []

    let isInMemberContext = program.isMemberContext(lookupScope)
    for match in matches {
      // Realize the type of the declaration.
      var targetType = realize(decl: match)

      // Give up if the declaration has an error type.
      if targetType.isError { continue }

      // Erase parameter conventions.
      if let t = ParameterType(targetType) {
        targetType = t.bareType
      }

      // Apply the static arguments, if any.
      if !arguments.isEmpty {
        // Declaration must be generic.
        guard let env = environment(of: match) else {
          invalidArgumentsDiagnostics.append(
            .diagnose(
              invalidGenericArgumentCountTo: name,
              found: arguments.count, expected: 0))
          continue
        }

        // Declaration must accept the given arguments.
        // TODO: Check labels
        guard env.parameters.count == arguments.count else {
          invalidArgumentsDiagnostics.append(
            .diagnose(
              invalidGenericArgumentCountTo: name,
              found: arguments.count, expected: env.parameters.count))
          continue
        }

        // Apply the arguments.
        let substitutions = Dictionary(uniqueKeysWithValues: zip(env.parameters, arguments))
        targetType = targetType.specialized(substitutions)
      }

      // Determine how the declaration is being referenced.
      let reference: DeclRef = isInMemberContext && program.isMember(match)
        ? .member(match)
        : .direct(match)

      // Instantiate the type of the declaration
      let instantiatedType = instantiate(
        targetType,
        fromScopeIntroducing: reference.decl,
        cause: ConstraintCause(.binding, at: name.origin))
      candidates.append(.init(reference: reference, type: instantiatedType))
    }

    // If there are no candidates left, diagnose an error.
    if candidates.isEmpty {
      if let diagnostic = invalidArgumentsDiagnostics.uniqueElement {
        diagnostics.insert(diagnostic)
      } else {
        diagnostics.insert(
          .diagnose(
            invalidGenericArgumentsTo: name,
            candidateDiagnostics: invalidArgumentsDiagnostics))
      }
    }

    return candidates
  }

  /// Resolves a reference to the built-in symbol named `name`.
  private func resolve(builtin name: Name) -> NameResolutionResult.Candidate? {
    let ref: DeclRef = .direct(AnyDeclID(program.ast.builtinDecl))

    if let type = BuiltinSymbols[name.stem] {
      return .init(reference: ref, type: .init(shape: ^type, constraints: []))
    }
    if let type = BuiltinType(name.stem) {
      return .init(reference: ref, type: .init(shape: ^type, constraints: []))
    }
    return nil
  }

  /// Returns the declarations that expose `name` without qualification in `scope`.
  mutating func lookup(unqualified name: String, inScope scope: AnyScopeID) -> DeclSet {
    let origin = scope

    var matches = DeclSet()
    var root: NodeID<ModuleDecl>? = nil
    for scope in program.scopes(from: scope) {
      switch scope.kind {
      case ModuleDecl.self:
        // We reached the module scope.
        root = NodeID<ModuleDecl>(rawValue: scope.rawValue)

      case TopLevelDeclSet.self:
        // Skip file scopes so that we don't search the same file twice.
        continue

      default:
        break
      }

      // Search for the name in the current scope.
      let newMatches = lookup(name, introducedInDeclSpaceOf: scope, inScope: origin)
        .subtracting(bindingsUnderChecking)

      // We can assume the matches are either empty or all overloadable.
      matches.formUnion(newMatches)

      // We're done if we found at least one non-overloadable match.
      if newMatches.contains(where: { (i) in !(program.ast[i] is FunctionDecl) }) {
        return matches
      }
    }

    // We're done if we found at least one match.
    if !matches.isEmpty { return matches }

    // Check if the name refers to the module containing `scope`.
    if program.ast[root]?.name == name {
      return [AnyDeclID(root!)]
    }

    // Search for the name in imported modules.
    for module in program.ast.modules where module != root {
      matches.formUnion(names(introducedIn: module)[name, default: []])
    }

    return matches
  }

  /// Returns the declarations that introduce `name` in the declaration space of `lookupContext`.
  mutating func lookup<T: ScopeID>(
    _ name: String,
    introducedInDeclSpaceOf lookupContext: T,
    inScope origin: AnyScopeID
  ) -> DeclSet {
    switch lookupContext.kind {
    case ProductTypeDecl.self:
      let type = ^ProductType(
        NodeID(rawValue: lookupContext.rawValue),
        ast: program.ast)
      return lookup(name, memberOf: type, inScope: origin)

    case TraitDecl.self:
      let type = ^TraitType(NodeID(rawValue: lookupContext.rawValue), ast: program.ast)
      return lookup(name, memberOf: type, inScope: origin)

    case TypeAliasDecl.self:
      let type = ^TypeAliasType(NodeID(rawValue: lookupContext.rawValue), ast: program.ast)
      return lookup(name, memberOf: type, inScope: origin)

    default:
      return names(introducedIn: lookupContext)[name, default: []]
    }
  }

  /// Returns the declarations that introduce `name` as a member of `type` in `scope`.
  mutating func lookup(
    _ name: String,
    memberOf type: AnyType,
    inScope scope: AnyScopeID
  ) -> DeclSet {
    if let t = type.base as? ConformanceLensType {
      return lookup(name, memberOf: ^t.lens, inScope: scope)
    }

    let key = MemberLookupKey(type: type, scope: scope)
    if let m = memberLookupTables[key]?[name] {
      return m
    }

    var matches: DeclSet
    defer { memberLookupTables[key, default: [:]][name] = matches }

    switch type.base {
    case let t as BoundGenericType:
      matches = lookup(name, memberOf: t.base, inScope: scope)
      return matches

    case let t as ProductType:
      matches = names(introducedIn: t.decl)[name, default: []]
      if name == "init" {
        matches.insert(AnyDeclID(program.ast[t.decl].memberwiseInit))
      }

    case let t as TraitType:
      matches = names(introducedIn: t.decl)[name, default: []]

    case let t as TypeAliasType:
      matches = names(introducedIn: t.decl)[name, default: []]

    default:
      matches = DeclSet()
    }

    // We're done if we found at least one non-overloadable match.
    if matches.contains(where: { i in !(program.ast[i] is FunctionDecl) }) {
      return matches
    }

    // Look for members declared in extensions.
    for i in extendingDecls(of: type, exposedTo: scope) {
      matches.formUnion(names(introducedIn: i)[name, default: []])
    }

    // We're done if we found at least one non-overloadable match.
    if matches.contains(where: { i in !(program.ast[i] is FunctionDecl) }) {
      return matches
    }

    // Look for members declared inherited by conformance/refinement.
    guard let traits = conformedTraits(of: type, inScope: scope) else { return matches }
    for trait in traits {
      if type == trait { continue }

      // TODO: Read source of conformance to disambiguate associated names
      let newMatches = lookup(name, memberOf: ^trait, inScope: scope)
      switch type.base {
      case is AssociatedTypeType,
        is GenericTypeParameterType,
        is TraitType:
        matches.formUnion(newMatches)

      default:
        // Associated type and value declarations are not inherited by conformance.
        matches.formUnion(
          newMatches.filter({
            $0.kind != AssociatedTypeDecl.self && $0.kind != AssociatedValueDecl.self
          }))
      }
    }

    return matches
  }

  /// Returns the declaration(s) of the specified operator that are visible in `scope`.
  func lookup(
    operator operatorName: Identifier,
    notation: OperatorNotation,
    inScope scope: AnyScopeID
  ) -> [NodeID<OperatorDecl>] {
    let currentModule = program.module(containing: scope)
    if let module = currentModule,
      let oper = lookup(operator: operatorName, notation: notation, in: module)
    {
      return [oper]
    }

    return program.ast.modules.compactMap({ (module) -> NodeID<OperatorDecl>? in
      if module == currentModule { return nil }
      return lookup(operator: operatorName, notation: notation, in: module)
    })
  }

  /// Returns the declaration of the specified operator in `module`, if any.
  func lookup(
    operator operatorName: Identifier,
    notation: OperatorNotation,
    in module: NodeID<ModuleDecl>
  ) -> NodeID<OperatorDecl>? {
    for decl in program.ast.topLevelDecls(module) where decl.kind == OperatorDecl.self {
      let oper = NodeID<OperatorDecl>(rawValue: decl.rawValue)
      if program.ast[oper].notation.value == notation
        && program.ast[oper].name.value == operatorName
      {
        return oper
      }
    }
    return nil
  }

  /// Returns the extending declarations of `subject` exposed to `scope`.
  ///
  /// - Note: The declarations referred by the returned IDs conform to `TypeExtendingDecl`.
  private mutating func extendingDecls<S: ScopeID>(
    of subject: AnyType,
    exposedTo scope: S
  ) -> [AnyDeclID] {
    /// The canonical form of `subject`.
    let canonicalSubject = canonicalize(type: subject)
    /// The declarations extending `subject`.
    var matches: [AnyDeclID] = []
    /// The module at the root of `scope`, when found.
    var root: NodeID<ModuleDecl>? = nil

    // Look for extension declarations in all visible scopes.
    for scope in program.scopes(from: scope) {
      switch scope.kind {
      case ModuleDecl.self:
        let module = NodeID<ModuleDecl>(rawValue: scope.rawValue)
        insert(
          into: &matches,
          decls: program.ast.topLevelDecls(module),
          extending: canonicalSubject,
          inScope: scope)
        root = module

      case TopLevelDeclSet.self:
        continue

      default:
        let decls = program.scopeToDecls[scope, default: []]
        insert(into: &matches, decls: decls, extending: canonicalSubject, inScope: scope)
      }
    }

    // Look for extension declarations in imported modules.
    for module in program.ast.modules where module != root {
      insert(
        into: &matches,
        decls: program.ast.topLevelDecls(module),
        extending: canonicalSubject,
        inScope: AnyScopeID(module))
    }

    return matches
  }

  /// Insert into `matches` the declarations in `decls` that extend `subject` in `scope`.
  ///
  /// - Requires: `subject` must be canonical.
  private mutating func insert<S: Sequence>(
    into matches: inout [AnyDeclID],
    decls: S,
    extending subject: AnyType,
    inScope scope: AnyScopeID
  )
  where S.Element == AnyDeclID {
    precondition(subject[.isCanonical])

    for i in decls where i.kind == ConformanceDecl.self || i.kind == ExtensionDecl.self {
      // Skip extending declarations that are being bound.
      guard extensionsUnderBinding.insert(i).inserted else { continue }
      defer { extensionsUnderBinding.remove(i) }

      // Check for matches.
      guard let extendedType = realize(decl: i).base as? MetatypeType else { continue }
      if canonicalize(type: extendedType.instance) == subject {
        matches.append(i)
      }
    }
  }

  /// Returns the names and declarations introduced in `scope`.
  private func names<T: NodeIDProtocol>(introducedIn scope: T) -> LookupTable {
    if let module = NodeID<ModuleDecl>(scope) {
      return program.ast[module].sources.reduce(
        into: [:],
        { (table, s) in
          table.merge(names(introducedIn: s), uniquingKeysWith: { (l, _) in l })
        })
    }

    guard let decls = program.scopeToDecls[scope] else { return [:] }
    var table: LookupTable = [:]

    for id in decls {
      switch id.kind {
      case AssociatedValueDecl.self,
        AssociatedTypeDecl.self,
        GenericParameterDecl.self,
        NamespaceDecl.self,
        ParameterDecl.self,
        ProductTypeDecl.self,
        TraitDecl.self,
        TypeAliasDecl.self,
        VarDecl.self:
        let name = (program.ast[id] as! SingleEntityDecl).name
        table[name, default: []].insert(id)

      case BindingDecl.self,
        ConformanceDecl.self,
        MethodImplDecl.self,
        OperatorDecl.self,
        SubscriptImplDecl.self:
        // Note: operator declarations are not considered during standard name lookup.
        break

      case FunctionDecl.self:
        let node = program.ast[NodeID<FunctionDecl>(rawValue: id.rawValue)]
        guard let name = node.identifier?.value else { continue }
        table[name, default: []].insert(id)

      case InitializerDecl.self:
        table["init", default: []].insert(id)

      case MethodDecl.self:
        let node = program.ast[NodeID<MethodDecl>(rawValue: id.rawValue)]
        table[node.identifier.value, default: []].insert(id)

      case SubscriptDecl.self:
        let node = program.ast[NodeID<SubscriptDecl>(rawValue: id.rawValue)]
        let name = node.identifier?.value ?? "[]"
        table[name, default: []].insert(id)

      default:
        unreachable("unexpected declaration")
      }
    }

    // Note: Results should be memoized.
    return table
  }

  // MARK: Type realization

  /// Realizes and returns the type denoted by `expr` evaluated in `scope`.
  mutating func realize(_ expr: AnyExprID, inScope scope: AnyScopeID) -> MetatypeType? {
    switch expr.kind {
    case ConformanceLensTypeExpr.self:
      return realize(conformanceLens: NodeID(rawValue: expr.rawValue), inScope: scope)

    case LambdaTypeExpr.self:
      return realize(lambda: NodeID(rawValue: expr.rawValue), inScope: scope)

    case NameExpr.self:
      return realize(name: NodeID(rawValue: expr.rawValue), inScope: scope)

    case ParameterTypeExpr.self:
      let id = NodeID<ParameterTypeExpr>(rawValue: expr.rawValue)
      diagnostics.insert(
        .diagnose(
          illegalParameterConvention: program.ast[id].convention.value,
          at: program.ast[id].convention.origin))
      return nil

    case TupleTypeExpr.self:
      return realize(tuple: NodeID(rawValue: expr.rawValue), inScope: scope)

    case WildcardExpr.self:
      return MetatypeType(of: TypeVariable(node: expr.base))

    default:
      unreachable("unexpected expression")
    }
  }

  /// Returns the type of the function declaration underlying `expr`.
  mutating func realize(underlyingDeclOf expr: NodeID<LambdaExpr>) -> AnyType? {
    realize(functionDecl: program.ast[expr].decl)
  }

  /// Realizes and returns a "magic" type expression.
  private mutating func realizeMagicTypeExpr(
    _ expr: NodeID<NameExpr>,
    inScope scope: AnyScopeID
  ) -> MetatypeType? {
    precondition(program.ast[expr].domain == .none)

    // Evaluate the static argument list.
    var arguments: [BoundGenericType.Argument] = []
    for a in program.ast[expr].arguments {
      // TODO: Symbolic execution
      guard let type = realize(a.value, inScope: scope)?.instance else { return nil }
      arguments.append(.type(type))
    }

    // Determine the "magic" type expression to realize.
    let name = program.ast[expr].name
    switch name.value.stem {
    case "Any":
      let type = MetatypeType(of: .any)
      if arguments.count > 0 {
        diagnostics.insert(.diagnose(argumentToNonGenericType: type.instance, at: name.origin))
        return nil
      }
      return type

    case "Never":
      let type = MetatypeType(of: .never)
      if arguments.count > 0 {
        diagnostics.insert(.diagnose(argumentToNonGenericType: type.instance, at: name.origin))
        return nil
      }
      return type

    case "Self":
      guard let type = realizeSelfTypeExpr(inScope: scope) else {
        diagnostics.insert(.diagnose(invalidReferenceToSelfTypeAt: name.origin))
        return nil
      }
      if arguments.count > 0 {
        diagnostics.insert(.diagnose(argumentToNonGenericType: type.instance, at: name.origin))
        return nil
      }
      return type

    case "Metatype":
      if arguments.count != 1 {
        diagnostics.insert(.diagnose(metatypeRequiresOneArgumentAt: name.origin))
      }
      if case .type(let a) = arguments.first! {
        return MetatypeType(of: MetatypeType(of: a))
      } else {
        fatalError("not implemented")
      }

    case "Builtin" where isBuiltinModuleVisible:
      let type = MetatypeType(of: .builtin(.module))
      if arguments.count > 0 {
        diagnostics.insert(.diagnose(argumentToNonGenericType: type.instance, at: name.origin))
        return nil
      }
      return type

    default:
      return nil
    }
  }

  /// Realizes and returns the type of the `Self` expression in `scope`.
  ///
  /// - Note: This method does not issue diagnostics.
  private mutating func realizeSelfTypeExpr<T: ScopeID>(inScope scope: T) -> MetatypeType? {
    for scope in program.scopes(from: scope) {
      switch scope.kind {
      case TraitDecl.self:
        let decl = NodeID<TraitDecl>(rawValue: scope.rawValue)
        return MetatypeType(of: GenericTypeParameterType(selfParameterOf: decl, in: program.ast))

      case ProductTypeDecl.self:
        // Synthesize unparameterized `Self`.
        let decl = NodeID<ProductTypeDecl>(rawValue: scope.rawValue)
        let unparameterized = ProductType(decl, ast: program.ast)

        // Synthesize arguments to generic parameters if necessary.
        if let parameters = program.ast[decl].genericClause?.value.parameters {
          let arguments = parameters.map({ (p) -> BoundGenericType.Argument in
            .type(^GenericTypeParameterType(p, ast: program.ast))
          })
          return MetatypeType(of: BoundGenericType(unparameterized, arguments: arguments))
        } else {
          return MetatypeType(of: unparameterized)
        }

      case ConformanceDecl.self:
        let decl = NodeID<ConformanceDecl>(rawValue: scope.rawValue)
        return realize(program.ast[decl].subject, inScope: scope)

      case ExtensionDecl.self:
        let decl = NodeID<ConformanceDecl>(rawValue: scope.rawValue)
        return realize(program.ast[decl].subject, inScope: scope)

      case TypeAliasDecl.self:
        fatalError("not implemented")

      default:
        continue
      }
    }

    return nil
  }

  private mutating func realize(
    conformanceLens id: NodeID<ConformanceLensTypeExpr>,
    inScope scope: AnyScopeID
  ) -> MetatypeType? {
    let node = program.ast[id]

    /// The lens must be a trait.
    guard let lens = realize(node.lens, inScope: scope)?.instance else { return nil }
    guard let lensTrait = lens.base as? TraitType else {
      diagnostics.insert(.diagnose(notATrait: lens, at: program.ast[node.lens].origin))
      return nil
    }

    // The subject must conform to the lens.
    guard let subject = realize(node.subject, inScope: scope)?.instance else { return nil }
    guard let traits = conformedTraits(of: subject, inScope: scope),
      traits.contains(lensTrait)
    else {
      diagnostics.insert(
        .diagnose(subject, doesNotConformTo: lensTrait, at: program.ast[node.lens].origin))
      return nil
    }

    return MetatypeType(of: ConformanceLensType(viewing: subject, through: lensTrait))
  }

  private mutating func realize(
    lambda id: NodeID<LambdaTypeExpr>,
    inScope scope: AnyScopeID
  ) -> MetatypeType? {
    let node = program.ast[id]

    // Realize the lambda's environment.
    let environment: AnyType
    if let environmentExpr = node.environment {
      guard let ty = realize(environmentExpr, inScope: scope) else { return nil }
      environment = ty.instance
    } else {
      environment = .any
    }

    // Realize the lambda's parameters.
    var inputs: [CallableTypeParameter] = []
    inputs.reserveCapacity(node.parameters.count)

    for p in node.parameters {
      guard let ty = realize(parameter: p.type, inScope: scope)?.instance else { return nil }
      inputs.append(.init(label: p.label?.value, type: ty))
    }

    // Realize the lambda's output.
    guard let output = realize(node.output, inScope: scope)?.instance else { return nil }

    return MetatypeType(
      of: LambdaType(
        receiverEffect: node.receiverEffect?.value,
        environment: environment,
        inputs: inputs,
        output: output))
  }

  private mutating func realize(
    name id: NodeID<NameExpr>,
    inScope scope: AnyScopeID
  ) -> MetatypeType? {
    let name = program.ast[id].name
    let domain: AnyType?
    let matches: DeclSet

    // Realize the name's domain, if any.
    switch program.ast[id].domain {
    case .none:
      // Name expression has no domain.
      domain = nil

      // Search for the referred type declaration with an unqualified lookup.
      matches = lookup(unqualified: name.value.stem, inScope: scope)

      // If there are no matches, check for magic symbols.
      if matches.isEmpty {
        if let type = realizeMagicTypeExpr(id, inScope: scope) {
          return type
        } else {
          diagnostics.insert(.diagnose(noType: name.value, in: nil, at: name.origin))
          return nil
        }
      }

    case .expr(let j):
      // The domain is a type expression.
      guard let d = realize(j, inScope: scope)?.instance else { return nil }
      domain = d

      // Handle references to built-in types.
      if d == .builtin(.module) {
        if let type = BuiltinType(name.value.stem) {
          return MetatypeType(of: .builtin(type))
        } else {
          diagnostics.insert(.diagnose(noType: name.value, in: domain, at: name.origin))
          return nil
        }
      }

      // Search for the referred type declaration with a qualified lookup.
      matches = lookup(name.value.stem, memberOf: d, inScope: scope)

    case .implicit:
      diagnostics.insert(
        .diagnose(notEnoughContextToResolveMember: name.value, at: name.origin))
      return nil
    }

    // Diagnose unresolved names.
    guard let match = matches.first else {
      diagnostics.insert(.diagnose(noType: name.value, in: domain, at: name.origin))
      return nil
    }

    // Diagnose ambiguous references.
    if matches.count > 1 {
      diagnostics.insert(.diagnose(ambiguousUse: id, in: program.ast))
      return nil
    }

    // Realize the referred type.
    let referredType: MetatypeType

    if match.kind == AssociatedTypeDecl.self {
      let decl = NodeID<AssociatedTypeDecl>(rawValue: match.rawValue)

      switch domain?.base {
      case is AssociatedTypeType,
        is ConformanceLensType,
        is GenericTypeParameterType:
        referredType = MetatypeType(
          of: AssociatedTypeType(decl, domain: domain!, ast: program.ast))

      case nil:
        // Assume that `Self` in `scope` resolves to an implicit generic parameter of a trait
        // declaration, since associated declarations cannot be looked up unqualified outside
        // the scope of a trait and its extensions.
        let domain = realizeSelfTypeExpr(inScope: scope)!.instance
        let instance = AssociatedTypeType(
          NodeID(rawValue: match.rawValue),
          domain: domain,
          ast: program.ast)
        referredType = MetatypeType(of: instance)

      case .some:
        diagnostics.insert(
          .diagnose(
            invalidUseOfAssociatedType: program.ast[decl].name,
            at: name.origin))
        return nil
      }
    } else {
      let declType = realize(decl: match)
      if let instance = declType.base as? MetatypeType {
        referredType = instance
      } else {
        diagnostics.insert(.diagnose(nameRefersToValue: id, in: program.ast))
        return nil
      }
    }

    // Evaluate the arguments of the referred type, if any.
    if program.ast[id].arguments.isEmpty {
      return referredType
    } else {
      var arguments: [BoundGenericType.Argument] = []

      for a in program.ast[id].arguments {
        // TODO: Symbolic execution
        guard let type = realize(a.value, inScope: scope)?.instance else { return nil }
        arguments.append(.type(type))
      }

      return MetatypeType(of: BoundGenericType(referredType.instance, arguments: arguments))
    }
  }

  private mutating func realize(
    parameter id: NodeID<ParameterTypeExpr>,
    inScope scope: AnyScopeID
  ) -> MetatypeType? {
    let node = program.ast[id]

    guard let bareType = realize(node.bareType, inScope: scope)?.instance else { return nil }
    return MetatypeType(of: ParameterType(convention: node.convention.value, bareType: bareType))
  }

  private mutating func realize(
    tuple id: NodeID<TupleTypeExpr>,
    inScope scope: AnyScopeID
  ) -> MetatypeType? {
    var elements: [TupleType.Element] = []
    elements.reserveCapacity(program.ast[id].elements.count)

    for e in program.ast[id].elements {
      guard let ty = realize(e.type, inScope: scope)?.instance else { return nil }
      elements.append(.init(label: e.label?.value, type: ty))
    }

    return MetatypeType(of: TupleType(elements))
  }

  /// Realizes and returns the traits of the specified conformance list, or `nil` if at least one
  /// of them is ill-typed.
  private mutating func realize(
    conformances: [NodeID<NameExpr>],
    inScope scope: AnyScopeID
  ) -> Set<TraitType>? {
    // Realize the traits in the conformance list.
    var traits: Set<TraitType> = []
    for expr in conformances {
      guard let rhs = realize(name: expr, inScope: scope)?.instance else { return nil }
      if let trait = rhs.base as? TraitType {
        traits.insert(trait)
      } else {
        diagnostics.insert(.diagnose(conformanceToNonTraitType: rhs, at: program.ast[expr].origin))
        return nil
      }
    }

    return traits
  }

  /// Returns the overarching type of the specified declaration.
  mutating func realize<T: DeclID>(decl id: T) -> AnyType {
    switch id.kind {
    case AssociatedTypeDecl.self:
      return _realize(
        decl: id,
        { (this, id) in
          // Parent scope must be a trait declaration.
          let traitDecl = NodeID<TraitDecl>(this.program.declToScope[id]!)!

          let instance = AssociatedTypeType(
            NodeID(rawValue: id.rawValue),
            domain: ^GenericTypeParameterType(selfParameterOf: traitDecl, in: this.program.ast),
            ast: this.program.ast)
          return ^MetatypeType(of: instance)
        })

    case AssociatedValueDecl.self:
      return _realize(
        decl: id,
        { (this, id) in
          // Parent scope must be a trait declaration.
          let traitDecl = NodeID<TraitDecl>(this.program.declToScope[id]!)!

          let instance = AssociatedValueType(
            NodeID(rawValue: id.rawValue),
            domain: ^GenericTypeParameterType(selfParameterOf: traitDecl, in: this.program.ast),
            ast: this.program.ast)
          return ^MetatypeType(of: instance)
        })

    case GenericParameterDecl.self:
      return realize(genericParameterDecl: NodeID(rawValue: id.rawValue))

    case BindingDecl.self:
      return realize(bindingDecl: NodeID(rawValue: id.rawValue))

    case ConformanceDecl.self, ExtensionDecl.self:
      return _realize(
        decl: id,
        { (this, id) in
          let decl = this.program.ast[id] as! TypeExtendingDecl
          let type = this.realize(decl.subject, inScope: this.program.declToScope[id]!)
          return type.flatMap(AnyType.init(_:))
        })

    case FunctionDecl.self:
      return realize(functionDecl: NodeID(rawValue: id.rawValue))

    case InitializerDecl.self:
      return realize(initializerDecl: NodeID(rawValue: id.rawValue))

    case MethodDecl.self:
      return realize(methodDecl: NodeID(rawValue: id.rawValue))

    case MethodImplDecl.self:
      return realize(methodDecl: NodeID(rawValue: program.declToScope[id]!.rawValue))

    case ParameterDecl.self:
      return realize(parameterDecl: NodeID(rawValue: id.rawValue))

    case ProductTypeDecl.self:
      return _realize(
        decl: id,
        { (this, id) in
          let instance = ProductType(NodeID(rawValue: id.rawValue), ast: this.program.ast)
          return ^MetatypeType(of: instance)
        })

    case SubscriptDecl.self:
      return realize(subscriptDecl: NodeID(rawValue: id.rawValue))

    case TraitDecl.self:
      return _realize(
        decl: id,
        { (this, id) in
          let instance = TraitType(NodeID(rawValue: id.rawValue), ast: this.program.ast)
          return ^MetatypeType(of: instance)
        })

    case TypeAliasDecl.self:
      return _realize(
        decl: id,
        { (this, id) in
          let instance = TypeAliasType(NodeID(rawValue: id.rawValue), ast: this.program.ast)
          return ^MetatypeType(of: instance)
        })

    case VarDecl.self:
      let bindingDecl = program.varToBinding[NodeID(rawValue: id.rawValue)]!
      let bindingType = realize(bindingDecl: bindingDecl)
      return bindingType.isError
        ? bindingType
        : declTypes[id]!

    default:
      unreachable("unexpected declaration")
    }
  }

  private mutating func realize(bindingDecl id: NodeID<BindingDecl>) -> AnyType {
    _ = check(binding: NodeID(rawValue: id.rawValue))
    return declTypes[id]!
  }

  private mutating func realize(functionDecl id: NodeID<FunctionDecl>) -> AnyType {
    _realize(decl: id, { (this, id) in this._realize(functionDecl: id) })
  }

  private mutating func _realize(functionDecl id: NodeID<FunctionDecl>) -> AnyType {
    var success = true

    // Realize the input types.
    var inputs: [CallableTypeParameter] = []
    for i in program.ast[id].parameters {
      declRequests[i] = .typeCheckingStarted

      if let annotation = program.ast[i].annotation {
        if let type = realize(parameter: annotation, inScope: AnyScopeID(id))?.instance {
          // The annotation may not omit generic arguments.
          if type[.hasVariable] {
            diagnostics.insert(
              .diagnose(
                notEnoughContextToInferArgumentsAt: program.ast[annotation].origin))
            success = false
          }

          declTypes[i] = type
          declRequests[i] = .typeRealizationCompleted
          inputs.append(CallableTypeParameter(label: program.ast[i].label?.value, type: type))
        } else {
          declTypes[i] = .error
          declRequests[i] = .failure
          success = false
        }
      } else {
        // Note: parameter type annotations may be elided if the declaration represents a lambda
        // expression. In that case, the unannotated parameters are associated with a fresh type
        // so inference can proceed. The actual type of the parameter will be reified during type
        // checking, when `checkPending` is called.
        if program.ast[id].isInExprContext {
          let parameterType = ^TypeVariable(node: AnyNodeID(i))
          declTypes[i] = parameterType
          declRequests[i] = .typeRealizationCompleted
          inputs.append(
            CallableTypeParameter(
              label: program.ast[i].label?.value,
              type: parameterType))
        } else {
          unreachable("expected type annotation")
        }
      }
    }

    // Bail out if the parameters could not be realized.
    if !success { return .error }

    // Collect captures.
    var explicitCaptureNames: Set<Name> = []
    guard
      let explicitCaptureTypes = realize(
        explicitCaptures: program.ast[id].explicitCaptures,
        collectingNamesIn: &explicitCaptureNames)
    else { return .error }

    let implicitCaptures: [ImplicitCapture] =
      program.isLocal(id)
      ? realize(implicitCapturesIn: id, ignoring: explicitCaptureNames)
      : []
    self.implicitCaptures[id] = implicitCaptures

    // Realize the function's receiver if necessary.
    let isNonStaticMember = program.isNonStaticMember(id)
    var receiver: AnyType? =
      isNonStaticMember
      ? realizeSelfTypeExpr(inScope: program.declToScope[id]!)!.instance
      : nil

    // Realize the output type.
    let outputType: AnyType
    if let o = program.ast[id].output {
      // Use the explicit return annotation.
      guard let type = realize(o, inScope: AnyScopeID(id))?.instance else { return .error }
      outputType = type
    } else if program.ast[id].isInExprContext {
      // Infer the return type from the body in expression contexts.
      outputType = ^TypeVariable()
    } else {
      // Default to `Void`.
      outputType = .void
    }

    if isNonStaticMember {
      // Create a lambda bound to a receiver.
      let effect: AccessEffect?
      if program.ast[id].isInout {
        receiver = ^TupleType([.init(label: "self", type: ^RemoteType(.inout, receiver!))])
        effect = .inout
      } else if program.ast[id].isSink {
        receiver = ^TupleType([.init(label: "self", type: receiver!)])
        effect = .sink
      } else {
        receiver = ^TupleType([.init(label: "self", type: ^RemoteType(.let, receiver!))])
        effect = nil
      }

      return ^LambdaType(
        receiverEffect: effect,
        environment: receiver!,
        inputs: inputs,
        output: outputType)
    } else {
      // Create a regular lambda.
      let environment = TupleType(
        explicitCaptureTypes.map({ (t) -> TupleType.Element in
          .init(label: nil, type: t)
        })
          + implicitCaptures.map({ (c) -> TupleType.Element in
            .init(label: nil, type: ^c.type)
          }))

      // TODO: Determine if the lambda is mutating.

      return ^LambdaType(environment: ^environment, inputs: inputs, output: outputType)
    }
  }

  public mutating func realize(
    genericParameterDecl id: NodeID<GenericParameterDecl>
  ) -> AnyType {
    _realize(decl: id, { (this, id) in this._realize(genericParameterDecl: id) })
  }

  private mutating func _realize(
    genericParameterDecl id: NodeID<GenericParameterDecl>
  ) -> AnyType {
    // The declaration introduces a generic *type* parameter the first annotation refers to a
    // trait. Otherwise, it denotes a generic *value* parameter.
    if let annotation = program.ast[id].conformances.first {
      // Bail out if we can't evaluate the annotation.
      guard let type = realize(name: annotation, inScope: program.declToScope[id]!) else {
        return .error
      }

      if !(type.instance.base is TraitType) {
        // Value parameters shall not have more than one type annotation.
        if program.ast[id].conformances.count > 1 {
          let diagnosticOrigin = program.ast[program.ast[id].conformances[1]].origin
          diagnostics.insert(
            .diagnose(tooManyAnnotationsOnGenericValueParametersAt: diagnosticOrigin))
          return .error
        }

        // The declaration introduces a generic value parameter.
        return type.instance
      }
    }

    // If the declaration has no annotations or its first annotation does not refer to a trait,
    // assume it declares a generic type parameter.
    let instance = GenericTypeParameterType(id, ast: program.ast)
    return ^MetatypeType(of: instance)
  }

  private mutating func realize(initializerDecl id: NodeID<InitializerDecl>) -> AnyType {
    _realize(decl: id, { (this, id) in this._realize(initializerDecl: id) })
  }

  private mutating func _realize(initializerDecl id: NodeID<InitializerDecl>) -> AnyType {
    // Handle memberwise initializers.
    if program.ast[id].introducer.value == .memberwiseInit {
      let productTypeDecl = NodeID<ProductTypeDecl>(program.declToScope[id]!)!
      if let lambda = memberwiseInitType(of: productTypeDecl) {
        return ^lambda
      } else {
        return .error
      }
    }

    var success = true

    // Realize the input types.
    var inputs: [CallableTypeParameter] = []
    for i in program.ast[id].parameters {
      declRequests[i] = .typeCheckingStarted

      // Parameters of initializers must have a type annotation.
      guard let annotation = program.ast[i].annotation else {
        unreachable("unexpected type expression")
      }

      if let type = realize(parameter: annotation, inScope: AnyScopeID(id))?.instance {
        // The annotation may not omit generic arguments.
        if type[.hasVariable] {
          diagnostics.insert(
            .diagnose(notEnoughContextToInferArgumentsAt: program.ast[annotation].origin))
          success = false
        }

        declTypes[i] = type
        declRequests[i] = .typeRealizationCompleted
        inputs.append(CallableTypeParameter(label: program.ast[i].label?.value, type: type))
      } else {
        declTypes[i] = .error
        declRequests[i] = .failure
        success = false
      }
    }

    // Bail out if the parameters could not be realized.
    if !success { return .error }

    // Initializers are global functions.
    let receiverType = realizeSelfTypeExpr(inScope: program.declToScope[id]!)!.instance
    let receiverParameterType = CallableTypeParameter(
      label: "self",
      type: ^ParameterType(convention: .set, bareType: receiverType))
    inputs.insert(receiverParameterType, at: 0)
    return ^LambdaType(environment: .void, inputs: inputs, output: .void)
  }

  private mutating func realize(methodDecl id: NodeID<MethodDecl>) -> AnyType {
    _realize(decl: id, { (this, id) in this._realize(methodDecl: id) })
  }

  private mutating func _realize(methodDecl id: NodeID<MethodDecl>) -> AnyType {
    var success = true

    // Realize the input types.
    var inputs: [CallableTypeParameter] = []
    for i in program.ast[id].parameters {
      declRequests[i] = .typeCheckingStarted

      // Parameters of methods must have a type annotation.
      guard let annotation = program.ast[i].annotation else {
        unreachable("unexpected type expression")
      }

      if let type = realize(parameter: annotation, inScope: AnyScopeID(id))?.instance {
        // The annotation may not omit generic arguments.
        if type[.hasVariable] {
          diagnostics.insert(
            .diagnose(notEnoughContextToInferArgumentsAt: program.ast[annotation].origin))
          success = false
        }

        declTypes[i] = type
        declRequests[i] = .typeRealizationCompleted
        inputs.append(.init(label: program.ast[i].label?.value, type: type))
      } else {
        declTypes[i] = .error
        declRequests[i] = .failure
        success = false
      }
    }

    // Bail out if the parameters could not be realized.
    if !success { return .error }

    // Realize the method's receiver if necessary.
    let receiver = realizeSelfTypeExpr(inScope: program.declToScope[id]!)!.instance

    // Realize the output type.
    let outputType: AnyType
    if let o = program.ast[id].output {
      // Use the explicit return annotation.
      guard let type = realize(o, inScope: AnyScopeID(id))?.instance else { return .error }
      outputType = type
    } else {
      // Default to `Void`.
      outputType = .void
    }

    // Create a method bundle.
    let capabilities = Set(program.ast[id].impls.map({ program.ast[$0].introducer.value }))
    if capabilities.contains(.inout) && (outputType != receiver) {
      let range =
        program.ast[id].output.map({ (output) in
          program.ast[output].origin
        }) ?? program.ast[id].introducerRange
      diagnostics.insert(.diagnose(inoutCapableMethodBundleMustReturn: receiver, at: range))
      return .error
    }

    return ^MethodType(
      capabilities: capabilities,
      receiver: receiver,
      inputs: inputs,
      output: outputType)
  }

  /// Returns the overarching type of the specified parameter declaration.
  ///
  /// - Requires: The containing function or subscript declaration must have been realized.
  private mutating func realize(parameterDecl id: NodeID<ParameterDecl>) -> AnyType {
    switch declRequests[id] {
    case nil:
      preconditionFailure()

    case .typeRealizationStarted:
      diagnostics.insert(.diagnose(circularDependencyAt: program.ast[id].origin))
      return .error

    case .typeRealizationCompleted, .typeCheckingStarted, .success, .failure:
      return declTypes[id]!
    }
  }

  private mutating func realize(subscriptDecl id: NodeID<SubscriptDecl>) -> AnyType {
    _realize(decl: id, { (this, id) in this._realize(subscriptDecl: id) })
  }

  private mutating func _realize(subscriptDecl id: NodeID<SubscriptDecl>) -> AnyType {
    var success = true

    // Realize the input types.
    var inputs: [CallableTypeParameter] = []
    for i in program.ast[id].parameters ?? [] {
      declRequests[i] = .typeCheckingStarted

      // Parameters of subscripts must have a type annotation.
      guard let annotation = program.ast[i].annotation else {
        unreachable("unexpected type expression")
      }

      if let type = realize(parameter: annotation, inScope: AnyScopeID(id))?.instance {
        // The annotation may not omit generic arguments.
        if type[.hasVariable] {
          diagnostics.insert(
            .diagnose(notEnoughContextToInferArgumentsAt: program.ast[annotation].origin))
          success = false
        }

        declTypes[i] = type
        declRequests[i] = .typeRealizationCompleted
        inputs.append(CallableTypeParameter(label: program.ast[i].label?.value, type: type))
      } else {
        declTypes[i] = .error
        declRequests[i] = .failure
        success = false
      }
    }

    // Bail out if the parameters could not be realized.
    if !success { return .error }

    // Collect captures.
    var explicitCaptureNames: Set<Name> = []
    guard
      let explicitCaptureTypes = realize(
        explicitCaptures: program.ast[id].explicitCaptures,
        collectingNamesIn: &explicitCaptureNames)
    else { return .error }

    let implicitCaptures: [ImplicitCapture] =
      program.isLocal(id)
      ? realize(implicitCapturesIn: id, ignoring: explicitCaptureNames)
      : []
    self.implicitCaptures[id] = implicitCaptures

    // Build the subscript's environment.
    let environment: TupleType
    if program.isNonStaticMember(id) {
      let receiver = realizeSelfTypeExpr(inScope: program.declToScope[id]!)!.instance
      environment = TupleType([.init(label: "self", type: ^RemoteType(.yielded, receiver))])
    } else {
      environment = TupleType(
        explicitCaptureTypes.map({ (t) -> TupleType.Element in
          .init(label: nil, type: t)
        })
          + implicitCaptures.map({ (c) -> TupleType.Element in
            .init(label: nil, type: ^c.type)
          }))
    }

    // Realize the ouput type.
    guard let output = realize(program.ast[id].output, inScope: AnyScopeID(id))?.instance else {
      return .error
    }

    // Create a subscript type.
    let capabilities = Set(program.ast[id].impls.map({ program.ast[$0].introducer.value }))
    return ^SubscriptType(
      isProperty: program.ast[id].parameters == nil,
      capabilities: capabilities,
      environment: ^environment,
      inputs: inputs,
      output: output)
  }

  /// Realizes the explicit captures in `list`, writing the captured names in `explicitNames`, and
  /// returns their types if they are semantically well-typed. Otherwise, returns `nil`.
  private mutating func realize(
    explicitCaptures list: [NodeID<BindingDecl>],
    collectingNamesIn explictNames: inout Set<Name>
  ) -> [AnyType]? {
    var explictNames: Set<Name> = []
    var captures: [AnyType] = []
    var success = true

    // Process explicit captures.
    for i in list {
      // Collect the names of the capture.
      for (_, namePattern) in program.ast.names(in: program.ast[i].pattern) {
        let varDecl = program.ast[namePattern].decl
        if !explictNames.insert(Name(stem: program.ast[varDecl].name)).inserted {
          diagnostics.insert(
            .diagnose(
              duplicateCaptureNamed: program.ast[varDecl].name,
              at: program.ast[varDecl].origin))
          success = false
        }
      }

      // Realize the type of the capture.
      let type = realize(bindingDecl: i)
      if type.isError {
        success = false
      } else {
        switch program.ast[program.ast[i].pattern].introducer.value {
        case .let:
          captures.append(^RemoteType(.let, type))
        case .inout:
          captures.append(^RemoteType(.inout, type))
        case .sinklet, .var:
          captures.append(type)
        }
      }
    }

    return success ? captures : nil
  }

  /// Realizes the implicit captures found in the body of `decl` and returns their types and
  /// declarations if they are well-typed. Otherwise, returns `nil`.
  private mutating func realize<T: Decl & LexicalScope>(
    implicitCapturesIn decl: NodeID<T>,
    ignoring explictNames: Set<Name>
  ) -> [ImplicitCapture] {
    // Process implicit captures.
    var captures: [ImplicitCapture] = []
    var receiverIndex: Int? = nil

    var collector = CaptureCollector(ast: program.ast)
    for (name, uses) in collector.freeNames(in: decl) {
      // Explicit captures are already accounted for.
      if explictNames.contains(name) { continue }

      // Resolve the name.
      let matches = lookup(unqualified: name.stem, inScope: program.declToScope[decl]!)

      // If there are multiple matches, attempt to filter them using the name's argument labels or
      // operator notation. If that fails, complain about an ambiguous implicit capture.
      let captureDecl: AnyDeclID
      switch matches.count {
      case 0:
        continue
      case 1:
        captureDecl = matches.first!
      default:
        fatalError("not implemented")
      }

      // Global declarations are not captured.
      if program.isGlobal(captureDecl) { continue }

      // References to member declarations implicitly capture of their receiver.
      if program.isMember(captureDecl) {
        // If the function refers to a member declaration, it must be nested in a type scope.
        let innermostTypeScope =
          program
          .scopes(from: program.scopeToParent[decl]!)
          .first(where: { $0.kind.value is TypeScope.Type })!

        // Ignore illegal implicit references to foreign receiver.
        if program.isContained(innermostTypeScope, in: program.scopeToParent[captureDecl]!) {
          continue
        }

        if let i = receiverIndex, uses.capability != .let {
          // Update the mutability of the capture.
          captures[i] = ImplicitCapture(
            name: captures[i].name,
            type: RemoteType(.inout, captures[i].type.base),
            decl: captures[i].decl)
        } else {
          // Resolve the implicit reference to `self`.
          let receiverMatches = lookup(unqualified: "self", inScope: program.scopeToParent[decl]!)
          let receiverDecl: AnyDeclID
          switch receiverMatches.count {
          case 0:
            continue
          case 1:
            receiverDecl = matches.first!
          default:
            unreachable()
          }

          // Realize the type of `self`.
          let receiverType = realize(decl: receiverDecl)
          if receiverType.isError { continue }

          // Register the capture of `self`.
          receiverIndex = captures.count
          captures.append(
            ImplicitCapture(
              name: Name(stem: "self"),
              type: RemoteType(uses.capability, receiverType.skolemized),
              decl: receiverDecl))
        }

        continue
      }

      // Capture-less local functions are not captured.
      if let d = NodeID<FunctionDecl>(captureDecl) {
        guard let lambda = realize(functionDecl: d).base as? LambdaType else { continue }
        if lambda.environment == .void { continue }
      }

      // Other local declarations are captured.
      let captureType = realize(decl: captureDecl).skolemized
      if captureType.isError { continue }
      captures.append(
        ImplicitCapture(
          name: name,
          type: RemoteType(uses.capability, captureType),
          decl: captureDecl))
    }

    return captures
  }

  /// Returns the type of `decl` from the cache, or calls `action` to compute it and caches the
  /// result before returning it.
  private mutating func _realize<T: DeclID>(
    decl id: T,
    _ action: (inout Self, T) -> AnyType?
  ) -> AnyType {
    // Check if a type realization request has already been received.
    switch declRequests[id] {
    case nil:
      declRequests[id] = .typeRealizationStarted

    case .typeRealizationStarted:
      diagnostics.insert(.diagnose(circularDependencyAt: program.ast[id].origin))
      declRequests[id] = .failure
      declTypes[id] = .error
      return declTypes[id]!

    case .typeRealizationCompleted, .typeCheckingStarted, .success, .failure:
      return declTypes[id]!
    }

    // Process the request.
    declTypes[id] = action(&self, id)

    // Update the request status.
    declRequests[id] = .typeRealizationCompleted
    return declTypes[id]!
  }

  /// Returns the type of `decl`'s memberwise initializer.
  private mutating func memberwiseInitType(of decl: NodeID<ProductTypeDecl>) -> LambdaType? {
    var inputs: [CallableTypeParameter] = []

    // Synthesize the receiver type.
    let receiver = realizeSelfTypeExpr(inScope: decl)!.instance
    inputs.append(
      CallableTypeParameter(
        label: "self",
        type: ^ParameterType(convention: .set, bareType: receiver)))

    // List and realize the type of all stored bindings.
    for m in program.ast[decl].members {
      guard let member = NodeID<BindingDecl>(m) else { continue }
      if realize(bindingDecl: member).isError { return nil }

      for (_, name) in program.ast.names(in: program.ast[member].pattern) {
        let d = program.ast[name].decl
        inputs.append(
          CallableTypeParameter(
            label: program.ast[d].name,
            type: ^ParameterType(convention: .sink, bareType: declTypes[d]!)))
      }
    }

    return LambdaType(environment: .void, inputs: inputs, output: .void)
  }

  // MARK: Type role determination

  /// Replaces occurrences of associated types and generic type parameters in `type` by fresh
  /// type variables variables.
  func open(type: AnyType) -> InstantiatedType {
    /// A map from generic parameter type to its opened type.
    var openedParameters: [AnyType: AnyType] = [:]

    func _impl(type: AnyType) -> TypeTransformAction {
      switch type.base {
      case is AssociatedTypeType:
        fatalError("not implemented")

      case is GenericTypeParameterType:
        if let opened = openedParameters[type] {
          // The parameter was already opened.
          return .stepOver(opened)
        } else {
          // Open the parameter.
          let opened = ^TypeVariable()
          openedParameters[type] = opened

          // TODO: Collect constraints

          return .stepOver(opened)
        }

      default:
        // Nothing to do if `type` isn't parameterized.
        if type[.hasGenericTypeParameter] || type[.hasGenericValueParameter] {
          return .stepInto(type)
        } else {
          return .stepOver(type)
        }
      }
    }

    return InstantiatedType(shape: type.transform(_impl(type:)), constraints: [])
  }

  /// Replaces the generic parameters in `subject` by skolems or fresh variables depending on the
  /// whether their declaration is contained in `scope`.
  func instantiate<S: ScopeID>(
    _ subject: AnyType,
    inScope scope: S,
    cause: ConstraintCause
  ) -> InstantiatedType {
    /// A map from generic parameter type to its opened type.
    var openedParameters: [AnyType: AnyType] = [:]

    func _impl(type: AnyType) -> TypeTransformAction {
      switch type.base {
      case is AssociatedTypeType:
        fatalError("not implemented")

      case let base as GenericTypeParameterType:
        // Identify the generic environment that introduces the parameter.
        let origin: AnyScopeID
        if base.decl.kind == TraitDecl.self {
          origin = AnyScopeID(base.decl)!
        } else {
          origin = program.declToScope[base.decl]!
        }

        if program.isContained(scope, in: origin) {
          // Skolemize.
          return .stepOver(^SkolemType(quantifying: type))
        } else if let opened = openedParameters[type] {
          // The parameter was already opened.
          return .stepOver(opened)
        } else {
          // Open the parameter.
          let opened = ^TypeVariable()
          openedParameters[type] = opened

          // TODO: Collect constraints

          return .stepOver(opened)
        }

      default:
        // Nothing to do if `type` isn't parameterized.
        if type[.hasGenericTypeParameter] || type[.hasGenericValueParameter] {
          return .stepInto(type)
        } else {
          return .stepOver(type)
        }
      }
    }

    return InstantiatedType(shape: subject.transform(_impl(type:)), constraints: [])
  }

  /// Instantiates `subject` from the scope introducing `decl` or, if that's an initializer, from
  /// the scope introducing the type `decl` initializes.
  func instantiate(
    _ subject: AnyType,
    fromScopeIntroducing decl: AnyDeclID,
    cause: ConstraintCause
  ) -> InstantiatedType {
    // Identifiy the scope relative to which quantifiers should be eliminated.
    let containingScope: AnyScopeID
    switch decl.kind {
    case BuiltinDecl.self:
      return InstantiatedType(shape: subject, constraints: [])
    case InitializerDecl.self:
      containingScope = program.scopeToParent[program.declToScope[decl]!]!
    default:
      containingScope = program.declToScope[decl]!
    }

    // Eliminate quantifiers.
    return instantiate(subject, inScope: containingScope, cause: cause)
  }

  // MARK: Utils

  /// Returns whether `decl` is a nominal type declaration.
  mutating func isNominalTypeDecl(_ decl: AnyDeclID) -> Bool {
    switch decl.kind {
    case AssociatedTypeDecl.self, ProductTypeDecl.self, TypeAliasDecl.self:
      return true

    case GenericParameterDecl.self:
      return realize(genericParameterDecl: NodeID(rawValue: decl.rawValue)).base is MetatypeType

    default:
      return false
    }
  }

  /// Resets `self` to an empty state, returning `self`'s old value.
  mutating func release() -> Self {
    var r: Self = .init(program: program)
    swap(&r, &self)
    return r
  }

  /// Filters the function, method, and subscript declarations in `decls` whose argument labels
  /// match `labels`.
  mutating func filter(decls: inout [AnyDeclID], withLabels labels: [String?]) {
    decls.filterInPlace({ (d) -> Bool in
      switch d.kind {
      case FunctionDecl.self:
        let decl = program.ast[NodeID<FunctionDecl>(rawValue: d.rawValue)]
        return labels == decl.parameters.map({ (p) in program.ast[p].label?.value })

      case InitializerDecl.self:
        guard let type = LambdaType(realize(initializerDecl: NodeID(rawValue: d.rawValue))) else {
          return false
        }
        return labels == type.inputs.map({ (p) in p.label })

      case MethodDecl.self:
        let decl = program.ast[NodeID<MethodDecl>(rawValue: d.rawValue)]
        return labels == decl.parameters.map({ (p) in program.ast[p].label?.value })

      case SubscriptDecl.self:
        let decl = program.ast[NodeID<SubscriptDecl>(rawValue: d.rawValue)]
        if let parameters = decl.parameters {
          return labels == parameters.map({ (p) in program.ast[p].label?.value })
        } else {
          return false
        }

      default:
        return false
      }
    })
  }

  /// Filters the function and method declarations in `decls` witht the given operator notation.
  private func filter(decls: inout [AnyDeclID], withNotation notation: OperatorNotation) {
    decls.filterInPlace({ (d) -> Bool in
      switch d.kind {
      case FunctionDecl.self:
        let decl = program.ast[NodeID<FunctionDecl>(rawValue: d.rawValue)]
        return decl.notation?.value == notation

      case MethodDecl.self:
        let decl = program.ast[NodeID<MethodDecl>(rawValue: d.rawValue)]
        return decl.notation?.value == notation

      default:
        return false
      }
    })
  }

}<|MERGE_RESOLUTION|>--- conflicted
+++ resolved
@@ -375,13 +375,8 @@
       })
 
       bindingsUnderChecking.formUnion(names)
-<<<<<<< HEAD
-      let inference = infer(
-        typeOf: initializer,
-=======
-      let solution = solveConstraints(
+      let inference = solveConstraints(
         impliedBy: initializer,
->>>>>>> 99c0018e
         expecting: shape.type,
         inScope: scope,
         initialConstraints: shape.constraints)
@@ -614,13 +609,8 @@
       let defaultValueType = exprTypes[defaultValue].setIfNil(
         ^TypeVariable(node: defaultValue.base))
 
-<<<<<<< HEAD
-      let inference = infer(
-        typeOf: defaultValue,
-=======
-      let solution = solveConstraints(
+      let inference = solveConstraints(
         impliedBy: defaultValue,
->>>>>>> 99c0018e
         expecting: parameterType.bareType,
         inScope: program.declToScope[id]!,
         initialConstraints: [
@@ -1081,13 +1071,8 @@
       because: ConstraintCause(.initializationOrAssignment, at: program.ast[id].origin))
 
     // Infer the type on the right.
-<<<<<<< HEAD
-    let inference = infer(
-      typeOf: AnyExprID(program.ast[id].right),
-=======
-    let solution = solveConstraints(
+    let inference = solveConstraints(
       impliedBy: AnyExprID(program.ast[id].right),
->>>>>>> 99c0018e
       expecting: lhsType,
       inScope: lexicalContext,
       initialConstraints: [assignmentConstraint])
@@ -1105,13 +1090,8 @@
       // The type of the return value must be subtype of the expected return type.
       let inferredReturnType = exprTypes[returnValue].setIfNil(
         ^TypeVariable(node: returnValue.base))
-<<<<<<< HEAD
-      let inference = infer(
-        typeOf: returnValue,
-=======
-      let solution = solveConstraints(
+      let inference = solveConstraints(
         impliedBy: returnValue,
->>>>>>> 99c0018e
         expecting: expectedType,
         inScope: lexicalContext,
         initialConstraints: [
@@ -1138,13 +1118,8 @@
     // The type of the return value must be subtype of the expected return type.
     let inferredReturnType = exprTypes[program.ast[id].value].setIfNil(
       ^TypeVariable(node: program.ast[id].value.base))
-<<<<<<< HEAD
-    let inference = infer(
-      typeOf: program.ast[id].value,
-=======
-    let solution = solveConstraints(
+    let inference = solveConstraints(
       impliedBy: program.ast[id].value,
->>>>>>> 99c0018e
       expecting: expectedType,
       inScope: lexicalContext,
       initialConstraints: [
@@ -1508,26 +1483,12 @@
     expecting expectedType: AnyType? = nil,
     inScope scope: S
   ) -> AnyType? {
-<<<<<<< HEAD
-    infer(typeOf: expr, expecting: expectedType, inScope: scope).succeeded
-      ? exprTypes[expr]!
+    solveConstraints(impliedBy: subject, expecting: expectedType, inScope: scope).succeeded
+      ? exprTypes[subject]!
       : nil
   }
 
-  /// Returns whether the solver succeeded checking the type constraints implied by `expr` along
-  /// with the solution describing the best guess for its type and that of its sub-expressions.
-=======
-    let solution = solveConstraints(impliedBy: subject, expecting: expectedType, inScope: scope)
-
-    if solution.diagnostics.isEmpty {
-      return exprTypes[subject]!
-    } else {
-      return nil
-    }
-  }
-
   /// Returns a solution describing the best guess to type `subject` and its sub-expressions.
->>>>>>> 99c0018e
   ///
   /// - Parameters:
   ///   - subject: The expression whose constituent types should be inferred.
@@ -1549,11 +1510,11 @@
       expectedType: expectedType)
     let constraintGeneration = generator.apply(using: &self)
 
-<<<<<<< HEAD
     // Bail out if constraint generation failed.
     if constraintGeneration.foundConflict {
       return (succeeded: false, solution: .init())
-=======
+    }
+
     // Determine whether tracing should be enabled.
     let shouldLogTrace: Bool
     if
@@ -1569,22 +1530,15 @@
       print("---")
     } else {
       shouldLogTrace = false
->>>>>>> 99c0018e
     }
 
     // Solve the constraints.
     var solver = ConstraintSolver(
       scope: AnyScopeID(scope),
       fresh: initialConstraints + constraintGeneration.constraints,
-<<<<<<< HEAD
-      comparingSolutionsWith: constraintGeneration.inferredTypes[expr]!)
-    let solution = solver.apply(using: &self)
-=======
       comparingSolutionsWith: constraintGeneration.inferredTypes[subject]!,
       loggingTrace: shouldLogTrace)
-    var solution = solver.apply(using: &self)
-    solution.addDiagnostics(constraintGeneration.diagnostics)
->>>>>>> 99c0018e
+    let solution = solver.apply(using: &self)
 
     // Apply the solution.
     for (id, type) in constraintGeneration.inferredTypes.storage {
