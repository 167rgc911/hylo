--- conflicted
+++ resolved
@@ -2563,36 +2563,11 @@
 
   /// Evaluates and returns the value of `e`, which is a type annotation.
   private mutating func evalTypeAnnotation(_ e: ParameterTypeExpr.ID) -> AnyType {
-<<<<<<< HEAD
-    // Check attributes.
-    var isAutoclosure = false
-    for a in program[e].attributes {
-      if a.value.name.value == "@autoclosure" {
-        isAutoclosure = true
-        if !a.value.arguments.isEmpty {
-          report(.error(unexpectedAttributeArguments: a.value, at: a.site))
-        }
-      } else {
-        report(.error(unexpectedAttribute: a.value, at: a.site))
-      }
-    }
-
-    let t = evalTypeAnnotation(program[e].bareType)
-
-    if isAutoclosure {
-      let s = program[program[e].bareType].site
-      if let u = LambdaType(t) {
-        if !u.inputs.isEmpty {
-          report(.error(autoclosureExpectsEmptyLambdaAt: s, given: t))
-        }
-      } else {
-=======
     let t = evalTypeAnnotation(program[e].bareType)
 
     if program[e].isAutoclosure {
       let s = program[program[e].bareType].site
       guard let u = LambdaType(t), u.inputs.isEmpty else {
->>>>>>> a8254fa6
         report(.error(autoclosureExpectsEmptyLambdaAt: s, given: t))
         return .error
       }
