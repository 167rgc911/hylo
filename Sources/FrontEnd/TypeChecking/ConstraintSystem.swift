import Core
import Utils

/// A collection of constraints over a set of open type variables and a set of unresolved name
/// expressions.
struct ConstraintSystem {

  /// The scope in which the goals are solved.
  private let scope: AnyScopeID

  /// The type checker used to query type relations and resolve names.
  private var checker: TypeChecker! = nil

  /// The goals in the system.
  private var goals: [Constraint] = []

  /// A map from goal its outcome.
  ///
  /// - Invariant: This array has the same length as `this.goals`.
  private var outcomes: OutcomeMap = []

  /// The fresh goals to solve.
  private var fresh: [GoalIdentity] = []

  /// The goals that are currently stale.
  private var stale: [GoalIdentity] = []

  /// The root goals that could not be solved.
  private var failureRoots: [GoalIdentity] = []

  /// A map from open type variable to its assignment.
  ///
  /// This map is monotonically extended during constraint solving to assign a type to each open
  /// variable in the constraint system. A system is complete if it can be used to derive a
  /// complete substitution map w.r.t. its open type variables.
  private var typeAssumptions = SubstitutionMap()

  /// A map from name expression to its referred declaration.
  ///
  /// This map is monotonically extended during constraint solving to assign a declaration to each
  /// unresolved name expression in the constraint system. A system is complete if it can be used
  /// to derive a complete name binding map w.r.t. its unresolved name expressions.
  private var bindingAssumptions: [NameExpr.ID: DeclReference]

  /// The penalties associated with the constraint system.
  ///
  /// This value serves to prune explorations that cannot produce a better solution than one
  /// already computed.
  private var penalties: Int = 0

  /// Indicates whether this instance should log a trace.
  private let isLoggingEnabled: Bool

  /// The current indentation level for logging messages.
  private var indentation = 0

  /// Creates an instance for solving the constraints in `obligations`, logging a trace of the
  /// deduction process if `isLoggingEnabled` is `true`.
  init(_ obligations: ProofObligations, logging isLoggingEnabled: Bool) {
    self.scope = obligations.scope
    self.bindingAssumptions = obligations.referredDecl
    self.isLoggingEnabled = isLoggingEnabled
    _ = insert(fresh: obligations.constraints)
  }

  /// Creates an instance copying the state of `other`.
  private init(copying other: inout Self) {
    let c = other.checker.release()
    self = other
    other.checker = c
  }

  /// Solves this instance, using `checker` to query type relations and resolve names and returning
  /// the best solution found.
  mutating func solution(querying checker: inout TypeChecker) -> Solution {
    solution(notWorseThan: .worst, querying: &checker)!
  }

  /// Solves this instance and returns the best solution with a score inferior or equal to
  /// `self.maxScore`, or `nil` if no such solution can be found.
  private mutating func solution(
    notWorseThan maxScore: Solution.Score,
    querying checker: inout TypeChecker
  ) -> Solution? {
    self.checker = checker
    defer { checker = self.checker.release() }

    logState()
    log("steps:")

    while let g = fresh.popLast() {
      // Make sure the current solution is still worth exploring.
      if score() > maxScore {
        log("- abort")
        return nil
      }

      goals[g].modifyTypes({ typeAssumptions[$0] })
      log("- solve: \"\(goals[g])\"")
      indentation += 1
      log("actions:")
      defer { indentation -= 1 }

      if let s = solve(g) { return s }
    }

    return formSolution()
  }

  /// Eliminates `g`, storing the necessary assumptions about its open variables in `self` and
  /// returning a solution if there are no more goals to solve.
  private mutating func solve(_ g: GoalIdentity) -> Solution? {
    switch goals[g] {
    case is ConformanceConstraint:
      setOutcome(solve(conformance: g), for: g)
    case is EqualityConstraint:
      setOutcome(solve(equality: g), for: g)
    case is SubtypingConstraint:
      setOutcome(solve(subtyping: g), for: g)
    case is ParameterConstraint:
      setOutcome(solve(parameter: g), for: g)
    case is MemberConstraint:
      setOutcome(solve(member: g), for: g)
    case is TupleMemberConstraint:
      setOutcome(solve(tupleMember: g), for: g)
    case is CallConstraint:
      setOutcome(solve(call: g), for: g)
    case is MergingConstraint:
      setOutcome(solve(merging: g), for: g)
    case is DisjunctionConstraint:
      return solve(disjunction: g)
    case is OverloadConstraint:
      return solve(overload: g)
    default:
      unreachable()
    }

    return nil
  }

  /// Returns the currently known cost of the solution being computed.
  ///
  /// The cost of a solution increases monotonically when a constraint is eliminated.
  private func score() -> Solution.Score {
    .init(errorCount: failureRoots.count, penalties: penalties)
  }

  /// Returns `true` iff the solving `g` failed and `g` isn't subordinate.
  private func isFailureRoot(_ g: GoalIdentity) -> Bool {
    (goals[g].origin.parent == nil) && (outcomes.succeeded(g) == false)
  }

  /// Records the outcome `o` for the goal `key`.
  private mutating func setOutcome(_ o: Outcome?, for key: GoalIdentity) {
    log(outcome: o)
    assert(outcomes[key] == nil)
    outcomes[key] = o

    if isFailureRoot(key) {
      failureRoots.append(key)
    }
  }

  /// Creates a solution from the current state.
  private mutating func formSolution() -> Solution {
    assert(fresh.isEmpty)
    assert(outcomes.enumerated().allSatisfy({ (i, o) in (o != nil) || stale.contains(i) }))

    for g in stale {
      setOutcome(.failure({ (_, _, _) in () }), for: g)
    }

    let m = typeAssumptions.optimized()
    var d = DiagnosticSet()
    for (k, v) in zip(goals.indices, outcomes) where isFailureRoot(k) {
      v!.diagnoseFailure!(&d, m, outcomes)
    }

    return Solution(
      substitutions: m, bindings: bindingAssumptions,
      penalties: penalties, diagnostics: d, stale: stale.map({ goals[$0] }))
  }

  /// Creates an ambiguous solution.
  private func formAmbiguousSolution<T>(
    _ results: Explorations<T>, diagnosedBy d: Diagnostic
  ) -> Solution {
    var s = results.elements.reduce(into: Solution(), { (s, r) in s.formIntersection(r.solution) })
    s.incorporate(d)
    return s
  }

  /// Determines whether `g.model` conforms to `g.concept` and returns: `.success` if it conforms
  /// explicitly, `.product` if it may conform structurally,`.failure` if it doesn't conform, or
  /// `nil` if neither of these outcomes can be be determined yet.
  private mutating func solve(conformance g: GoalIdentity) -> Outcome? {
    let goal = goals[g] as! ConformanceConstraint

    // Nothing to do if the subject is still a type variable.
    if goal.model.isTypeVariable {
      postpone(g)
      return nil
    }

    // Process explicit conformances.
    if checker.conformedTraits(of: goal.model, in: scope).contains(goal.concept) {
      return .success
    }

    // Process structural conformances.
    switch goal.concept {
    case checker.program.ast.core.movable.type:
      return solve(structuralConformance: goal)
    case checker.program.ast.core.deinitializable.type:
      return solve(structuralConformance: goal)
    default:
      return .failure(failureToSolve(goal))
    }
  }

  /// Knowing types can conform to `goal.concept` structurally, if `goal.model` is a structural
  /// type, creates and returns sub-goals checking that its parts conform to `goal.concept`; returns
  /// `.failure` otherwise.
  ///
  /// - Requires: `goal.model` is not a type variable.
  private mutating func solve(structuralConformance goal: ConformanceConstraint) -> Outcome {
    let model = checker.canonical(goal.model, in: scope)
    assert(!model.isTypeVariable)

    switch model.base {
    case let t as TupleType:
      return delegate(structuralConformance: goal, for: t.elements.lazy.map(\.type))
    case let t as UnionType:
      return delegate(structuralConformance: goal, for: t.elements)
    default:
      return .failure(failureToSolve(goal))
    }
  }

  /// Returns the outcome of breaking down `goal`, which is a structural conformance constraint,
  /// into a set containing a conformance constraint for each type in `elements`.
  private mutating func delegate<S: Collection<AnyType>>(
    structuralConformance goal: ConformanceConstraint, for elements: S
  ) -> Outcome {
    if elements.isEmpty {
      return .success
    }

    let subordinateOrigin = goal.origin.subordinate()
    var subordinates: [GoalIdentity] = []
    for e in elements {
      let c = ConformanceConstraint(e, conformsTo: goal.concept, origin: subordinateOrigin)
      subordinates.append(schedule(c))
    }

    return .product(subordinates) { (d, m, _) in
      let t = m.reify(goal.model)
      d.insert(.error(t, doesNotConformTo: goal.concept, at: goal.origin.site))
    }
  }

  /// Returns a closure diagnosing a failure to solve `goal`.
  private mutating func failureToSolve(_ goal: ConformanceConstraint) -> DiagnoseFailure {
    return { (d, m, _) in
      let t = m.reify(goal.model)
      d.insert(.error(t, doesNotConformTo: goal.concept, at: goal.origin.site))
    }
  }

  /// Returns eiteher `.success` if `g.left` is unifiable with `g.right` or `.failure` otherwise.
  private mutating func solve(equality g: GoalIdentity) -> Outcome {
    let goal = goals[g] as! EqualityConstraint
    if unify(goal.left, goal.right) {
      return .success
    } else {
      return .failure(failureToSolve(goal))
    }
  }

  /// Returns a closure diagnosing a failure to solve `goal`.
  private mutating func failureToSolve(_ goal: EqualityConstraint) -> DiagnoseFailure {
    { (d, m, _) in
      let (l, r) = (m.reify(goal.left), m.reify(goal.right))
      switch goal.origin.kind {
      case .whereClause:
        d.insert(.error(unsatisfiedWhereClauseAt: goal.origin.site))
      default:
        d.insert(.error(type: l, incompatibleWith: r, at: goal.origin.site))
      }
    }
  }

  /// Returns `.success` if `g.left` is subtype of `g.right`, `.failure` if it isn't, `.product`
  /// if `g` must be broken down to smaller goals, or `nil` if that can't be determined yet.
  ///
  /// If the constraint is strict, then `g.left` must be different than `g.right`.
  private mutating func solve(subtyping g: GoalIdentity) -> Outcome? {
    let goal = goals[g] as! SubtypingConstraint

    // Note: we're not using canonical equality here since we'll be dealing with aliases and
    // structural equivalences during unification anyway.
    if goal.left == goal.right {
      return goal.isStrict ? .failure(failureToSolve(goal)) : .success
    }

    switch (goal.left.base, goal.right.base) {
    case (let l as TypeAliasType, let r as TypeAliasType):
      return simplify(goal, as: l.resolved, isSubtypeOf: r.resolved)

    case (let l as TypeAliasType, _):
      return simplify(goal, as: l.resolved, isSubtypeOf: goal.right)

    case (_, let r as TypeAliasType):
      return simplify(goal, as: goal.left, isSubtypeOf: r.resolved)

    case (let l as LambdaType, let r as LambdaType):
      return solve(subtyping: g, between: l, and: r)

    case (let l as UnionType, let r as UnionType):
      return solve(subtyping: g, between: l, and: r)

    case (_, let r as UnionType):
      // If `R` is an empty union, so must be `L`.
      if r.elements.isEmpty {
        return unify(goal.left, goal.right) ? .success : .failure(failureToSolve(goal))
      }

      // If `R` has a single element, it must be above (the canonical form of) `L`.
      let o = goal.origin.subordinate()
      if let e = r.elements.uniqueElement {
        let s = schedule(SubtypingConstraint(goal.left, e, origin: o))
        return delegate(to: [s])
      }

      // If `R` has multiple elements, then:
      // - if `L` can't be a union, `L` must be subtype of one element element in `R`;
      // - if the goal strict, `L` must be subtype of some strict subset of `R`;
      // - otherwise, `L` must be equal to `R` or a subtype of a subset of `R`.
      var candidates: [DisjunctionConstraint.Predicate] = []
      if !goal.left.isTypeVariable {
        for e in r.elements {
          let c = SubtypingConstraint(goal.left, e, origin: o)
          candidates.append(.init(constraints: [c], penalties: 1))
        }
      } else {
        for subset in r.elements.combinations(of: r.elements.count - 1) {
          let c = SubtypingConstraint(goal.left, ^UnionType(subset), origin: o)
          candidates.append(.init(constraints: [c], penalties: 1))
        }
        if !goal.isStrict {
          let c = EqualityConstraint(goal.left, goal.right, origin: o)
          candidates.append(.init(constraints: [c], penalties: 0))
        }
      }

      let s = schedule(DisjunctionConstraint(between: candidates, origin: o))
      return delegate(to: [s])

    case (_, _ as TypeVariable):
      // The type variable is above a more concrete type. We should compute the "join" of all types
      // to which `L` is coercible and that are below `R`, but that set is unbounded. We have no
      // choice but to postpone the goal.
      if goal.isStrict {
        postpone(g)
        return nil
      } else {
        let o = goal.origin.subordinate()
        let s = schedule(inferenceConstraint(goal.left, isSubtypeOf: goal.right, origin: o))
        return delegate(to: [s])
      }

    case (_ as TypeVariable, _):
      // The type variable is below a more concrete type. We should compute the "meet" of all types
      // coercible to `R` and that are above `L`, but that set is unbounded unless `R` is a leaf.
      // If it isn't, we have no choice but to postpone the goal.
      if goal.right.isLeaf {
        return unify(goal.left, goal.right) ? .success : .failure(failureToSolve(goal))
      } else if goal.isStrict {
        postpone(g)
        return nil
      } else {
        let o = goal.origin.subordinate()
        let s = schedule(inferenceConstraint(goal.left, isSubtypeOf: goal.right, origin: o))
        return delegate(to: [s])
      }

    case (let l as RemoteType, _):
      let o = goal.origin.subordinate()
      let s = schedule(
        SubtypingConstraint(l.bareType, goal.right, strictly: goal.isStrict, origin: o))
      return delegate(to: [s])

    case (_, let r as ExistentialType):
      guard r.constraints.isEmpty else { UNIMPLEMENTED() }

      // Penalize type coercion.
      penalties += 1

      switch r.interface {
      case .traits(let traits):
        if traits.isEmpty {
          // All types conform to `Any`.
          return .success
        } else {
          var subordinates: [GoalIdentity] = []
          let o = goal.origin.subordinate()
          for t in traits {
            subordinates.append(
              schedule(ConformanceConstraint(goal.left, conformsTo: t, origin: o)))
          }
          return delegate(to: subordinates)
        }

      case .generic(let r):
        let d: AnyDeclID
        switch r.base {
        case let u as ProductType:
          d = AnyDeclID(u.decl)
        case let u as TypeAliasType:
          d = AnyDeclID(u.decl)
        default:
          unreachable()
        }

        let r = checker.openForUnification(d)
        let s = schedule(EqualityConstraint(goal.left, ^r, origin: goal.origin.subordinate()))
        return delegate(to: [s])

      case .metatype:
        let r = MetatypeType(of: checker.freshVariable())
        let s = schedule(EqualityConstraint(goal.left, ^r, origin: goal.origin.subordinate()))
        return delegate(to: [s])
      }

    default:
      if !goal.left[.isCanonical] || !goal.right[.isCanonical] {
        let l = checker.canonical(goal.left, in: scope)
        let r = checker.canonical(goal.right, in: scope)
        let s = schedule(
          SubtypingConstraint(l, r, strictly: goal.isStrict, origin: goal.origin.subordinate()))
        return delegate(to: [s])
      }

      if goal.isStrict {
        return .failure(failureToSolve(goal))
      } else {
        return unify(goal.left, goal.right) ? .success : .failure(failureToSolve(goal))
      }
    }
  }

  /// Implements of `solve(subtyping:)` for two `LambdaType`s.
  private mutating func solve(
    subtyping g: GoalIdentity, between l: LambdaType, and r: LambdaType
  ) -> Outcome? {
    let goal = goals[g] as! SubtypingConstraint

    if !l.labels.elementsEqual(r.labels) {
      return .failure(failureToSolve(goal))
    }

    if l.receiverEffect > r.receiverEffect {
      return .failure(failureToSolve(goal))
    }

    var subordinates: [GoalIdentity] = []
    let o = goal.origin.subordinate()
    subordinates.append(schedule(SubtypingConstraint(l.environment, r.environment, origin: o)))

    // Parameters are contravariant; return types are covariant.
    for (a, b) in zip(l.inputs, r.inputs) {
      subordinates.append(schedule(SubtypingConstraint(b.type, a.type, origin: o)))
    }
    subordinates.append(schedule(SubtypingConstraint(l.output, r.output, origin: o)))
    return .product(subordinates, failureToSolve(goal))
  }

  /// Implements of `solve(subtyping:)` for two `UnionType`s.
  private mutating func solve(
    subtyping g: GoalIdentity, between l: UnionType, and r: UnionType
  ) -> Outcome? {
    let goal = goals[g] as! SubtypingConstraint

    // If both types are unions, all elements in `L` must be contained in `R`.
    var subordinates: [GoalIdentity] = []
    let o = goal.origin.subordinate()
    for e in l.elements {
      subordinates.append(schedule(SubtypingConstraint(e, goal.right, origin: o)))
    }
    return .product(subordinates, failureToSolve(goal))
  }

  /// Returns the outcome of solving `subtype <: suprtype` as a simplification of `goal`.
  private mutating func simplify(
    _ goal: SubtypingConstraint, as subtype: AnyType, isSubtypeOf supertype: AnyType
  ) -> Outcome {
    let o = goal.origin.subordinate()
    let s = schedule(SubtypingConstraint(subtype, supertype, strictly: goal.isStrict, origin: o))
    return .product([s], failureToSolve(goal))
  }

  /// Returns a closure diagnosing a failure to solve `goal`.
  private mutating func failureToSolve(_ goal: SubtypingConstraint) -> DiagnoseFailure {
    { (d, m, _) in
      let (l, r) = (m.reify(goal.left), m.reify(goal.right))
      switch goal.origin.kind {
      case .initializationWithHint:
        d.insert(.error(cannotInitialize: r, with: l, at: goal.origin.site))
      case .initializationWithPattern:
        d.insert(.error(l, doesNotMatch: r, at: goal.origin.site))
      default:
        if goal.isStrict {
          d.insert(.error(l, isNotStrictSubtypeOf: r, at: goal.origin.site))
        } else {
          d.insert(.error(l, isNotSubtypeOf: r, at: goal.origin.site))
        }
      }
    }
  }

  /// Returns either `.success` if instances of `g.left` can be passed to a parameter `g.right`,
  /// `.failure` if they can't, or `nil` if neither of these outcomes can be determined yet.
  private mutating func solve(parameter g: GoalIdentity) -> Outcome? {
    let goal = goals[g] as! ParameterConstraint

    switch goal.right.base {
    case _ where checker.areEquivalent(goal.left, goal.right, in: scope):
      return .success

    case is TypeVariable:
      postpone(g)
      return nil

    case let p as ParameterType:
      if p.isAutoclosure {
<<<<<<< HEAD
        let t = LambdaType(p.bareType)!
        // Constraint for argument matching lambda return type.
        let s = schedule(
          ParameterConstraint(
            goal.left, AnyType(ParameterType(.`let`, t.output)), origin: goal.origin.subordinate(),
            withArgument: goal.argument))
        // Constraint for the environment.
        let e = TupleType(checker.implicitCaptures(of: goal.argument))
        let s1 = schedule(
          EqualityConstraint(^e, t.environment, origin: goal.origin.subordinate()))
        // Aggregate the constraints.
        return .product([s, s1]) { (d, m, r) in
          let (l, r) = (m.reify(goal.left), m.reify(goal.right))
          d.insert(.error(cannotPass: l, toParameter: r, at: goal.origin.site))
        }
=======
        return solve(autoclosureParameter: goal, ofType: p)
>>>>>>> ed6e15d8
      }
      let s = schedule(
        SubtypingConstraint(goal.left, p.bareType, origin: goal.origin.subordinate()))
      return .product([s]) { (d, m, r) in
        let (l, r) = (m.reify(goal.left), m.reify(goal.right))
        d.insert(.error(cannotPass: l, toParameter: r, at: goal.origin.site))
      }

    default:
      return .failure { (d, m, _) in
        d.insert(.error(invalidParameterType: m.reify(goal.right), at: goal.origin.site))
      }
    }
  }

  /// Returns either `.success` if instances of `goal.left` can be passed to a parameter `p`,
  /// `.failure` if they can't, or `nil` if neither of these outcomes can be determined yet.
  private mutating func solve(
    autoclosureParameter goal: ParameterConstraint, ofType p: ParameterType
  ) -> Outcome? {
    let t = LambdaType(p.bareType)!
    let s = schedule(
      ParameterConstraint(
        goal.left, AnyType(ParameterType(.`let`, t.output)), origin: goal.origin.subordinate()))
    // TODO: the env is not always .void
    let s1 = schedule(
      EqualityConstraint(.void, t.environment, origin: goal.origin.subordinate()))
    return .product([s, s1]) { (d, m, r) in
      let (l, r) = (m.reify(goal.left), m.reify(goal.right))
      d.insert(.error(cannotPass: l, toParameter: r, at: goal.origin.site))
    }
  }

  /// Returns either `.success` if `g.subject` has a member `g.memberName` of type `g.memberType`,
  /// `.failure` if it doesn't, `.product` if `g` must be broken down to smaller goals, or `nil` if
  /// if neither of these outcomes can be determined yet.
  private mutating func solve(member g: GoalIdentity) -> Outcome? {
    let goal = goals[g] as! MemberConstraint

    if goal.subject.base is TypeVariable {
      postpone(g)
      return nil
    }

    let n = SourceRepresentable(value: goal.memberName, range: goal.origin.site)

    let context = NameResolutionContext(
      type: goal.subject, receiver: .init(checker.program[goal.memberExpr].domain))
    let candidates = checker.resolve(
      n, specializedBy: [], in: context, exposedTo: scope, usedAs: goal.purpose)

    if candidates.elements.isEmpty {
      return .failure { (d, m, _) in
        let t = m.reify(goal.subject)
        d.insert(.error(undefinedName: goal.memberName, in: t, at: goal.origin.site))
      }
    }

    if candidates.viable.isEmpty {
      var reasons = DiagnosticSet()
      if let c = candidates.elements.uniqueElement {
        reasons.formUnion(c.diagnostics.elements)
      } else {
        reasons.insert(.error(noViableCandidateToResolve: n, notes: []))
      }
      return .failure({ (d, _, _) in d.formUnion(reasons) })
    }

    if let i = candidates.viable.uniqueElement {
      let c = candidates.elements[i]
      bindingAssumptions[goal.memberExpr] = c.reference

      var subordinates = insert(fresh: c.constraints)
      subordinates.append(
        schedule(EqualityConstraint(c.type, goal.memberType, origin: goal.origin.subordinate())))
      return delegate(to: subordinates)
    }

    let selected = candidates.viable.map { (i) in
      let pick = candidates.elements[i]
      let penalties = pick.reference.decl.map({ checker.program.isRequirement($0) ? 1 : 0 }) ?? 0
      return OverloadConstraint.Predicate(pick, penalties: penalties)
    }

    let s = schedule(
      OverloadConstraint(
        goal.memberExpr, withType: goal.memberType, refersToOneOf: selected,
        origin: goal.origin.subordinate()))
    return delegate(to: [s])
  }

  /// Returns either `.success` if `g.subject` is a tuple type whose `g.elementIndex`-th element
  /// has type `g.elementType`, `.failure` if it doesn't, `.product` if `g` must be broken down to
  /// smaller goals, or `nil` if if neither of these outcomes can be determined yet.
  private mutating func solve(tupleMember g: GoalIdentity) -> Outcome? {
    let goal = goals[g] as! TupleMemberConstraint

    switch goal.subject.base {
    case is TypeVariable:
      postpone(g)
      return nil

    case let t as TupleType:
      if goal.elementIndex >= t.elements.count { break }
      let e = t.elements[goal.elementIndex].type
      let s = schedule(EqualityConstraint(e, goal.elementType, origin: goal.origin.subordinate()))
      return delegate(to: [s])

    case let t as TypeAliasType:
      let c = TupleMemberConstraint(
        t.aliasee.value, at: goal.elementIndex, hasType: goal.elementType,
        origin: goal.origin.subordinate())
      let s = schedule(c)
      return delegate(to: [s])

    default:
      // TODO: Handle bound generic types
      break
    }

    return .failure { (d, m, _) in
      let s = m.reify(goal.subject)
      d.insert(.error(undefinedName: goal.elementIndex, in: s, at: goal.origin.site))
    }
  }

  /// Returns either `.success` if `g.callee` is a callable type with parameters `g.parameters`
  /// and return type `g.output`, `.failure` if it doesn't, `.product` if `g` must be broken
  /// down to smaller goals, or `nil` if neither of these outcomes can be determined yet.
  private mutating func solve(call g: GoalIdentity) -> Outcome? {
    let goal = goals[g] as! CallConstraint

    if goal.callee.base is TypeVariable {
      postpone(g)
      return nil
    }

    guard let callee = goal.callee.base as? CallableType, goal.isArrow == callee.isArrow else {
      return .failure(invalidCallee(goal))
    }

    // Make sure `F` structurally matches the given parameter list.
    guard let argumentsToParameter = matchArgumentsToParameter(goal.labels, by: callee) else {
      return .failure { (d, m, _) in
        d.insert(
          .error(labels: goal.labels, incompatibleWith: callee.labels, at: goal.origin.site))
      }
    }

    // Break down the goal.
    var subordinates: [GoalIdentity] = []
    for (a, j) in zip(goal.arguments, argumentsToParameter) {
      let b = callee.inputs[j]
      let o = ConstraintOrigin(.argument, at: a.valueSite)
      subordinates.append(
        schedule(ParameterConstraint(a.type, b.type, origin: o, withArgument: a.value)))
    }
    subordinates.append(
      schedule(EqualityConstraint(callee.output, goal.output, origin: goal.origin.subordinate())))
    return delegate(to: subordinates)
  }

  /// Returns a closure diagnosing a failure to solve `g` because of an invalid callee.
  private mutating func invalidCallee(_ g: CallConstraint) -> DiagnoseFailure {
    { (d, m, _) in
      if g.isArrow {
        d.insert(.error(cannotCall: m.reify(g.callee), as: .function, at: g.origin.site))
      } else {
        d.insert(.error(cannotCall: m.reify(g.callee), as: .subscript, at: g.origin.site))
      }
    }
  }

  /// Returns a table from argument position to its corresponding parameter position iff `callee`
  /// accepts an argument list with given `labels`; returns `nil` otherwise.
  ///
  /// For example, given a callee whose parameters are `(x: Int, y: Int = 0, z: Int)` and an
  /// argument list with labels `[x, z]`, this function returns `[0, 2]`.
  private func matchArgumentsToParameter<T: Collection>(
    _ labels: T, by callee: CallableType
  ) -> [Int]?
  where T.Element == String? {
    var result: [Int] = []
    var i = labels.startIndex

    for (j, p) in callee.inputs.enumerated() {
      if (i != labels.endIndex) && (labels[i] == p.label) {
        result.append(j)
        i = labels.index(after: i)
      } else if !p.hasDefault {
        return nil
      }
    }

    return (i == labels.endIndex) ? result : nil
  }

  private mutating func solve(merging g: GoalIdentity) -> Outcome? {
    let goal = goals[g] as! MergingConstraint
    guard !goal.branches.isEmpty else { return .success }

    var subordinates: [GoalIdentity] = []
    let o = goal.origin.subordinate()
    for b in goal.branches {
      subordinates.append(schedule(SubtypingConstraint(goal.supertype, b, origin: o)))
    }
    return .product(subordinates) { (d, m, _) in
      let t = goal.branches.map({ m.reify($0) })
      d.insert(.error(conditionalHasMismatchingTypes: t, at: goal.origin.site))
    }
  }

  /// Solves the remaining goals separately for each choice in `g` and returns the best solution.
  private mutating func solve(disjunction g: GoalIdentity) -> Solution? {
    let goal = goals[g] as! DisjunctionConstraint

    let results: Explorations<DisjunctionConstraint> = explore(g) { (solver, choice) in
      solver.penalties += choice.penalties
      return solver.insert(fresh: choice.constraints)
    }

    if let pick = results.elements.uniqueElement?.solution {
      return pick
    } else if results.elements.isEmpty {
      return nil
    }

    return formAmbiguousSolution(
      results, diagnosedBy: .error(ambiguousDisjunctionAt: goal.origin.site))
  }

  /// Solves the remaining goals separately for each choice in `g` and returns the best solution.
  private mutating func solve(overload g: GoalIdentity) -> Solution? {
    let goal = goals[g] as! OverloadConstraint

    let results: Explorations<OverloadConstraint> = explore(g) { (solver, choice) in
      solver.penalties += choice.penalties
      solver.bindingAssumptions[goal.overloadedExpr] = choice.reference
      return solver.insert(fresh: choice.constraints)
    }

    if let pick = results.elements.uniqueElement?.solution {
      return pick
    } else if results.elements.isEmpty {
      return nil
    }

    return formAmbiguousSolution(
      results,
      diagnosedBy: .error(
        ambiguousUse: goal.overloadedExpr,
        in: checker.program.ast,
        candidates: results.elements.compactMap(\.choice.reference.decl)))
  }

  /// Solves the remaining goals in `self` exploring each choice in `g` with a separate constraint
  /// systems configured with `configureSubSystem` returns the best solution of each exploration.
  ///
  /// - Parameters:
  ///   - g: the goal whose choices would be explored; must denote a constraint of type `T`.
  ///   - checker: an instance used to query type relations and resolve names.
  ///   - configureSubSystem: A closure that prepares a constraint system using one of `g`'s
  ///     choices and returns the identities of the goals added to that system.
  private mutating func explore<T: DisjunctiveConstraintProtocol>(
    _ g: GoalIdentity,
    configuringSubSystemWith configureSubSystem: (inout Self, T.Predicate) -> [GoalIdentity]
  ) -> Explorations<T> {
    log("- fork:")
    indentation += 1
    defer { indentation -= 1 }

    var results = Explorations<T>()
    for choice in (goals[g] as! T).choices {
      // Don't bother if there's no chance to find a better solution.
      var underestimatedChoiceScore = score()
      underestimatedChoiceScore.penalties += choice.penalties
      if underestimatedChoiceScore > results.score {
        log("- skip: \"\(choice)\"")
        continue
      }

      log("- pick: \"\(choice)\"")
      indentation += 1
      defer { indentation -= 1 }

      // Explore the result of this choice.
      var exploration = Self(copying: &self)
      let s = configureSubSystem(&exploration, choice)
      exploration.setOutcome(s.isEmpty ? .success : delegate(to: s), for: g)
      guard let new = exploration.solution(notWorseThan: results.score, querying: &checker) else {
        continue
      }

      // Insert the new result.
      results.insert((choice, new), rankingSolutionWith: { (a, b) in checker.rank(a, b) })
    }

    return results
  }

  /// Returns an outcome indicating that a goal has been broken into given `subordinates` and
  /// forwards their diagnostics.
  private func delegate(to s: [GoalIdentity]) -> Outcome {
    .product(s) { (d, m, r) in
      for g in s where !(r.succeeded(g)!) {
        r[g]!.diagnoseFailure?(&d, m, r)
      }
    }
  }

  /// Schedules `g` to be solved in the future and returns its identity.
  private mutating func schedule(_ g: Constraint) -> GoalIdentity {
    log("- schedule: \"\(g)\"")
    return insert(fresh: g)
  }

  /// Inserts `g` into the fresh set and returns its identity.
  private mutating func insert(fresh g: Constraint) -> GoalIdentity {
    // Note: It could be worth looking for the index of a goal equal to `g` rather than appending
    // it unconditionally so that we don't solve the same constraint twice. However, efficient
    // lookup would require a set while we need constraint indices to be stable identities. One
    // solution would be to implement `goals` and `outcomes` as persistent data structures.
    let newIdentity = goals.count
    goals.append(g)
    outcomes.append(nil)

    let i = fresh.partitioningIndex(
      at: newIdentity,
      orderedBy: { (a, b) in !goals[a].isSimpler(than: goals[b]) })
    fresh.insert(newIdentity, at: i)
    return newIdentity
  }

  /// Inserts `batch` into the fresh set.
  private mutating func insert<S: Sequence<Constraint>>(fresh batch: S) -> [GoalIdentity] {
    batch.map { (g) in insert(fresh: g) }
  }

  /// Schedules `g` to be solved only once the solver has inferred more information about at least
  /// one of its type variables.
  ///
  /// - Requires: `g` must involve type variables.
  private mutating func postpone(_ g: GoalIdentity) {
    stale.append(g)
  }

  /// Returns `true` iff `lhs` and `rhs` can be unified, updating the type substitution table.
  ///
  /// Type unification consists of finding substitutions that makes `lhs` and `rhs` equal. Both
  /// types are visited in lockstep, updating `self.typeAssumptions` every time either side is a
  /// type variable for which no substitution has been made yet.
  private mutating func unify(_ lhs: AnyType, _ rhs: AnyType) -> Bool {
    lhs.matches(rhs, mutating: &self) { (this, a, b) in
      this.unifySyntacticallyInequal(a, b)
    }
  }

  /// Returns `true` iff `lhs` and `rhs`, which have different constructors, can be unified.
  private mutating func unifySyntacticallyInequal(_ lhs: AnyType, _ rhs: AnyType) -> Bool {
    let t = typeAssumptions[lhs]
    let u = typeAssumptions[rhs]

    if let v = TypeVariable(t) {
      assume(v, equals: u)
      return true
    }
    if let v = TypeVariable(u) {
      assume(v, equals: t)
      return true
    }
    if !t[.isCanonical] {
      return unify(checker.canonical(t, in: scope), u)
    }
    if !u[.isCanonical] {
      return unify(t, checker.canonical(u, in: scope))
    }

    return t == u
  }

  /// Extends the type substution table to map `tau` to `substitute`.
  private mutating func assume(_ tau: TypeVariable, equals substitute: AnyType) {
    log("- assume: \"\(tau) = \(substitute)\"")
    typeAssumptions.assign(substitute, to: tau)

    // Refresh stale constraints.
    for i in (0 ..< stale.count).reversed() {
      var changed = false
      goals[stale[i]].modifyTypes({ (type) in
        let u = typeAssumptions.reify(type, withVariables: .kept)
        changed = changed || (type != u)
        return u
      })

      if changed {
        log("- refresh \(goals[stale[i]])")
        fresh.append(stale.remove(at: i))
      }
    }
  }

  /// Logs a line of text in the standard output if `self.isLoggingEnabled` is `true`.
  private func log(_ line: @autoclosure () -> String) {
    if !isLoggingEnabled { return }
    print(String(repeating: "  ", count: indentation) + line())
  }

  /// Logs `outcome` in the standard output if `self.isLoggingEnabled` is `true`.
  private func log(outcome: Outcome?) {
    switch outcome {
    case nil:
      log("- defer")
    case .some(.success):
      log("- success")
    case .some(.failure):
      log("- failure")
    case .some(.product):
      log("- break")
    }
  }

  /// Logs `self`'s current state in the standard output if `self.isLoggingEnabled` is `true`.
  private func logState() {
    if !isLoggingEnabled { return }
    log("fresh:")
    for g in fresh {
      log("- \"\(goals[g])\"")
    }
    log("stale:")
    for g in stale {
      log("- \"\(goals[g])\"")
    }
  }

}

/// A closure reporting the diagnostics of a goal's failure into `d`, using `m` to reify types
/// and reading the outcome of other goals from `o`.
private typealias DiagnoseFailure = (
  _ d: inout DiagnosticSet,
  _ m: SubstitutionMap,
  _ o: OutcomeMap
) -> Void

/// The identity of a gaol in an instance of `ConstraintSystem`.
private typealias GoalIdentity = Int

/// A map from goal to its outcome.
private typealias OutcomeMap = [Outcome?]

/// The outcome of a goal.
private enum Outcome {

  /// The goal was solved.
  ///
  /// Information inferred from the goal has been stored in the solver's state.
  case success

  /// The goal was unsatisfiable.
  ///
  /// The goal was in conflict with the information inferred by the solver. The payload is a
  /// closure that generates a diagnostic of the conflict.
  case failure(DiagnoseFailure)

  /// The goal was broken into subordinate goal.
  ///
  /// The payload is a non-empty array of subordinate goals along with a closure that's used to
  /// generate a diagnostic in case one of the subordinate goals are unsatisfiable.
  case product([GoalIdentity], DiagnoseFailure)

  /// Returns the diagnosis constructor of `.failure` or `.product` payload.
  var diagnoseFailure: DiagnoseFailure? {
    switch self {
    case .success:
      return nil
    case .failure(let f):
      return f
    case .product(_, let f):
      return f
    }
  }

}

extension OutcomeMap {

  /// Returns whether the solving `g` succeeded or `.none` if outcome has been computed yet.
  fileprivate func succeeded(_ g: GoalIdentity) -> ThreeValuedBit {
    switch self[g] {
    case nil:
      return nil
    case .some(.success):
      return true
    case .some(.failure):
      return false
    case .some(.product(let s, _)):
      return s.reduce(true, { (r, k) in r && succeeded(k) })
    }
  }

}

/// A set of constraint system solutions resulting from the explorations of the different choices
/// of a disjunctive constraint.
private struct Explorations<T: DisjunctiveConstraintProtocol> {

  /// The solution of an exploration for a particular choice.
  typealias Element = (choice: T.Predicate, solution: Solution)

  /// The results of the exploration.
  private(set) var elements: [Element] = []

  /// The score of the solutions in this set.
  private(set) var score = Solution.Score.worst

  /// Creates an empty set.
  init() {}

  /// Inserts `newResult` into this set if its solution is better than or incomparable to any
  /// of the solutions currently in the set, ranking solutions with `rank`.
  mutating func insert(
    _ newResult: Element,
    rankingSolutionWith rank: (Solution, Solution) -> StrictPartialOrdering
  ) {
    // Rank solutions based on the name bindings they make. `s1` refines `s2` iff it has a better
    // score than `s2` or if it has the same score but makes at least one more specific binding
    // than `s2` and no binding less specific than `s2`.
    if newResult.solution.score > score { return }

    // Fast path: if the new solution has a better score, discard all others.
    if elements.isEmpty || (newResult.solution.score < score) {
      score = newResult.solution.score
      elements = [newResult]
      return
    }

    // Slow path: inspect how the new solution compares with the ones we have.
    var shouldInsert = false
    var i = 0
    while i < elements.count {
      switch rank(newResult.solution, elements[i].solution) {
      case .some(.equal):
        // The new solution is equal; discard it.
        return
      case .some(.descending):
        // The new solution is coarser; discard it unless it's better than another one.
        i += 1
      case .some(.ascending):
        // The new solution is finer; keep it and discard the old one.
        elements.remove(at: i)
        shouldInsert = true
      case nil:
        // The new solution is incomparable; keep it.
        i += 1
        shouldInsert = true
      }
    }

    if shouldInsert {
      elements.append(newResult)
    }
  }

}

extension Constraint {

  /// Returns whether `self` is heuristically simpler to solve than `rhs`.
  fileprivate func isSimpler(than rhs: any Constraint) -> Bool {
    if self is EqualityConstraint {
      return !(rhs is EqualityConstraint)
    } else if self.openVariables.isEmpty {
      return !rhs.openVariables.isEmpty
    } else if let l = self as? any DisjunctiveConstraintProtocol {
      if let r = rhs as? any DisjunctiveConstraintProtocol {
        if l.choices.count == r.choices.count {
          let x = l.choices.reduce(0, { $0 + $1.constraints.count })
          let y = r.choices.reduce(0, { $0 + $1.constraints.count })
          return x < y
        } else {
          return (l.choices.count < r.choices.count)
        }
      } else {
        return false
      }
    } else {
      return rhs is (any DisjunctiveConstraintProtocol)
    }
  }

}

/// Creates a constraint, suitable for type inference, requiring `subtype` to be a subtype of
/// `supertype`.
///
/// - Warning: For inference purposes, the result of this function must be used in place of a raw
///   `SubtypingConstraint` or the type checker will get stuck.
private func inferenceConstraint(
  _ subtype: AnyType,
  isSubtypeOf supertype: AnyType,
  origin: ConstraintOrigin
) -> Constraint {
  // If there aren't any type variable in neither `subtype` nor `supertype`, there's nothing to
  // infer and we can return a regular subtyping constraints.
  if !subtype[.hasVariable] && !supertype[.hasVariable] {
    return SubtypingConstraint(subtype, supertype, origin: origin)
  }

  // In other cases, we'll need two explorations. The first will unify `subtype` and `supertype`
  // and the other will try to infer them from the other constraints in the system.
  let alternative: Constraint
  if supertype.isLeaf {
    // If the supertype is a leaf, the subtype can only the same type or `Never`.
    alternative = EqualityConstraint(subtype, .never, origin: origin)
  } else {
    // Otherwise, the subtype can be any type upper-bounded by the supertype.
    alternative = SubtypingConstraint(subtype, supertype, strictly: true, origin: origin)
  }

  return DisjunctionConstraint(
    between: [
      .init(constraints: [EqualityConstraint(subtype, supertype, origin: origin)], penalties: 0),
      .init(constraints: [alternative], penalties: 1),
    ],
    origin: origin)
}<|MERGE_RESOLUTION|>--- conflicted
+++ resolved
@@ -533,25 +533,7 @@
 
     case let p as ParameterType:
       if p.isAutoclosure {
-<<<<<<< HEAD
-        let t = LambdaType(p.bareType)!
-        // Constraint for argument matching lambda return type.
-        let s = schedule(
-          ParameterConstraint(
-            goal.left, AnyType(ParameterType(.`let`, t.output)), origin: goal.origin.subordinate(),
-            withArgument: goal.argument))
-        // Constraint for the environment.
-        let e = TupleType(checker.implicitCaptures(of: goal.argument))
-        let s1 = schedule(
-          EqualityConstraint(^e, t.environment, origin: goal.origin.subordinate()))
-        // Aggregate the constraints.
-        return .product([s, s1]) { (d, m, r) in
-          let (l, r) = (m.reify(goal.left), m.reify(goal.right))
-          d.insert(.error(cannotPass: l, toParameter: r, at: goal.origin.site))
-        }
-=======
         return solve(autoclosureParameter: goal, ofType: p)
->>>>>>> ed6e15d8
       }
       let s = schedule(
         SubtypingConstraint(goal.left, p.bareType, origin: goal.origin.subordinate()))
@@ -573,12 +555,16 @@
     autoclosureParameter goal: ParameterConstraint, ofType p: ParameterType
   ) -> Outcome? {
     let t = LambdaType(p.bareType)!
+    // Constraint for argument matching lambda return type.
     let s = schedule(
       ParameterConstraint(
-        goal.left, AnyType(ParameterType(.`let`, t.output)), origin: goal.origin.subordinate()))
-    // TODO: the env is not always .void
+        goal.left, AnyType(ParameterType(.`let`, t.output)), origin: goal.origin.subordinate(),
+        withArgument: goal.argument))
+    // Constraint for the environment.
+    let e = TupleType(checker.implicitCaptures(of: goal.argument))
     let s1 = schedule(
-      EqualityConstraint(.void, t.environment, origin: goal.origin.subordinate()))
+      EqualityConstraint(^e, t.environment, origin: goal.origin.subordinate()))
+    // Aggregate the constraints.
     return .product([s, s1]) { (d, m, r) in
       let (l, r) = (m.reify(goal.left), m.reify(goal.right))
       d.insert(.error(cannotPass: l, toParameter: r, at: goal.origin.site))
