import Core
import Durian
import Utils

/// # Notes:
///
/// Be careful when writing rules that start with an optional symbol that may be recognized at
/// the beginning of the following construct. A naive combinator may not be able to backtrack.
/// For example:
///
///     let p0 = maybe(foo.and(bar)).and(ham)
///     let p1 = foo.and(bar).or(ham)
///
/// Both `p0` and `p1` will fail to recognize inputs recognized by `ham` if `foo` can recognize
/// the same prefix, as the latter will throw a committing failure it applies `bar` rather than
/// backtracking. A correct definition is:
///
///     let p2 = attempt(foo.and(bar)).or(foo)

/// A namespace for the routines of Val's parser.
public enum Parser {

  /// Adds a parse of `input` to `ast` and returns its identity, reporting errors and warnings to `diagnostics`.
  ///
  /// - Throws: Diagnostics if syntax errors were encountered.
  public static func parse(
    _ input: SourceFile,
    in ast: inout AST,
    diagnostics: inout Diagnostics
  ) throws -> NodeID<TranslationUnit> {
    // Temporarily stash the AST and diagnostics in the parser state, avoiding CoW costs
    var state = ParserState(ast: ast, lexer: Lexer(tokenizing: input), diagnostics: diagnostics)
    defer { diagnostics = state.diagnostics }
    diagnostics = Diagnostics()

    // Parse the input.
    var members: [AnyDeclID] = []

    while let head = state.peek() {
      // Ignore semicolons.
      if state.take(.semi) != nil { continue }

      // Attempt to parse a member.
      let startIndex = state.currentIndex
      do {
        if let member = try parseDecl(in: &state) {
          members.append(member)
          continue
        }
      } catch let error as Diagnostics {
        state.diagnostics.report(error.log)
        continue
      } catch let error {
        state.diagnostics.report(
          Diagnostic(
            level: .error,
            message: error.localizedDescription,
            site: state.lexer.sourceCode.range(startIndex ..< state.currentIndex)))
        continue
      }

      // Attempt to recover.
      _ = state.take()
      switch head.kind {
      case .unterminatedBlockComment:
        // Nothing to parse after an unterminated block comment.
        state.diagnostics.report(
          .error(
            unterminatedCommentEndingAt: head.site.last() ?? head.site.first()))
        break

      case .unterminatedString:
        // Nothing to parse after an unterminated string.
        state.diagnostics.report(
          .error(
            unterminatedStringEndingAt: head.site.last() ?? head.site.first()))
        break

      default:
        state.diagnostics.report(.error(unexpectedToken: head))

        // Attempt to recover at the next new line.
        while let next = state.peek() {
          if state.hasNewline(before: next) { break }
          _ = state.take()
        }
      }
    }

    // Make sure the entire input was consumed.
    assert(state.peek() == nil, "expected EOF")

    let translation = state.insert(
      TranslationUnit(
        decls: members,
        site: input.range(input.text.startIndex ..< input.text.endIndex)))

    try state.diagnostics.throwOnError()
    ast = state.ast
    return translation
  }

  // MARK: Declarations

  /// Parses a declaration prologue in `state` and then calls `continuation`.
  static func parseDeclPrologue<R>(
    in state: inout ParserState,
    then continuation: (_ prologue: DeclPrologue, _ state: inout ParserState) throws -> R?
  ) throws -> R? {
    guard let startIndex = state.peek()?.site.start else { return nil }
    var isPrologueEmpty = true

    // Parse attributes.
    var attributes: [SourceRepresentable<Attribute>] = []
    while let a = try parseDeclAttribute(in: &state) {
      attributes.append(a)
      isPrologueEmpty = false
    }

    // Parse modifiers.
    var accessModifiers: Set<SourceRepresentable<AccessModifier>> = []
    var memberModifiers: Set<SourceRepresentable<MemberModifier>> = []
    while true {
      if let access = try Parser.accessModifier.parse(&state) {
        isPrologueEmpty = false

        // Catch access modifiers declared after member modifiers.
        if let member = memberModifiers.first {
          state.diagnostics.report(
            .error(
              memberModifier: member,
              appearsBeforeAccessModifier: access))
        }

        // Catch duplicate access modifiers.
        else if !accessModifiers.insert(access).inserted {
          state.diagnostics.report(.error(duplicateAccessModifier: access))
        }

        // Look for the next modifier.
        continue
      }

      if let member = try Parser.memberModifier.parse(&state) {
        isPrologueEmpty = false

        // Catch member modifiers declared at non-type scope.
        if !state.isAtTypeScope {
          state.diagnostics.report(.error(unexpectedMemberModifier: member))
        }

        // Catch duplicate member modifiers.
        else if !memberModifiers.insert(member).inserted {
          state.diagnostics.report(.error(duplicateMemberModifier: member))
        }

        // Look for the next modifier.
        continue
      }

      break
    }

    // Apply the continuation.
    let prologue = DeclPrologue(
      isEmpty: isPrologueEmpty,
      startIndex: startIndex,
      attributes: attributes,
      accessModifiers: accessModifiers,
      memberModifiers: memberModifiers)
    return try continuation(prologue, &state)
  }

  /// Parses a declaration in `state`.
  static func parseDecl(in state: inout ParserState) throws -> AnyDeclID? {
    func continuation(
      prologue: DeclPrologue,
      state: inout ParserState
    ) throws -> AnyDeclID? {
      // Look ahead to select the appropriate declaration parser.
      switch state.peek()?.kind {
      case .let, .inout, .var, .sink:
        return try parseBindingDecl(withPrologue: prologue, in: &state)
          .map(AnyDeclID.init)

      case .fun, .infix, .postfix, .prefix:
        return try parseFunctionOrMethodDecl(withPrologue: prologue, in: &state)
          .map(AnyDeclID.init)

      case .`init`:
        return try parseInitDecl(withPrologue: prologue, in: &state)
          .map(AnyDeclID.init)

      case .subscript:
        return try parseSubscriptDecl(withPrologue: prologue, in: &state)
          .map(AnyDeclID.init)

      case .property:
        return try parsePropertyDecl(withPrologue: prologue, in: &state)
          .map(AnyDeclID.init)

      case .namespace:
        return try parseNamespaceDecl(withPrologue: prologue, in: &state)
          .map(AnyDeclID.init)

      case .trait:
        return try parseTraitDecl(withPrologue: prologue, in: &state)
          .map(AnyDeclID.init)

      case .type:
        if state.isAtTraitScope {
          return try parseAssociatedTypeDecl(withPrologue: prologue, in: &state)
            .map(AnyDeclID.init)
        } else {
          return try parseProductTypeDecl(withPrologue: prologue, in: &state)
            .map(AnyDeclID.init)
        }

      case .typealias:
        return try parseTypeAliasDecl(withPrologue: prologue, in: &state)
          .map(AnyDeclID.init)

      case .conformance:
        return try parseConformanceDecl(withPrologue: prologue, in: &state)
          .map(AnyDeclID.init)

      case .extension:
        return try parseExtensionDecl(withPrologue: prologue, in: &state)
          .map(AnyDeclID.init)

      case .import:
        return try parseImportDecl(withPrologue: prologue, in: &state)
          .map(AnyDeclID.init)

      case .operator:
        return try parseOperatorDecl(withPrologue: prologue, in: &state)
          .map(AnyDeclID.init)

      case .name:
        let introducer = state.lexer.sourceCode[state.peek()!.site]
        if introducer == "value" && state.isAtTypeScope {
          // Note: associated values are parsed at any type scope to produce better diagnostics
          // when they are not at trait scope.
          return try parseAssociatedValueDecl(withPrologue: prologue, in: &state)
            .map(AnyDeclID.init)
        }
        if introducer == "memberwise" && state.isAtTypeScope {
          return try parseMemberwiseInitDecl(withPrologue: prologue, in: &state)
            .map(AnyDeclID.init)
        }

      default:
        break
      }

      if prologue.isEmpty {
        return nil
      } else {
        throw Diagnostics(.error(expected: "declaration", at: state.currentLocation))
      }
    }

    // Note: this return statement must follow the declaration of `continuation` to work around
    // an apparent bug in swiftc. See: https://github.com/apple/swift/issues/62136
    return try parseDeclPrologue(in: &state, then: continuation)
  }

  /// Parses the body of a type declaration, adding `context` to `state.contexts` while parsing
  /// each member declaration.
  ///
  /// - Note: The function never returns a soft failure. It will throw if it can't parse the left
  ///   brace of the body, even if it didn't consume any token from the stream.
  ///
  /// - Parameters:
  ///   - state: A mutable projection of the parser's state.
  ///   - context: The parser context in which members should be parsed.
  private static func parseTypeDeclBody(
    in state: inout ParserState,
    wrappedIn context: ParserState.Context
  ) throws -> [AnyDeclID] {
    // Parse the left delimiter.
    let opener = try state.expect("'{'", using: { $0.take(.lBrace) })

    // Push the context.
    state.contexts.append(context)
    defer { state.contexts.removeLast() }

    // Parse the members.
    var members: [AnyDeclID] = []
    while true {
      // Ignore semicolons.
      if state.take(.semi) != nil { continue }

      // Exit if we find the right delimiter.
      if state.take(.rBrace) != nil { break }

      // Attempt to parse a member.
      do {
        if let member = try parseDecl(in: &state) {
          members.append(member)
          continue
        }
      } catch let error as Diagnostics {
        state.diagnostics.report(error.log)
        continue
      }

      // Nothing was consumed. Skip the next token or, if we reached EOF, diagnose a missing right
      // delimiter and exit.
      guard let head = state.take() else {
        state.diagnostics.report(
          .error(
            expected: "'}'",
            at: state.currentLocation,
            notes: [.error("to match this '{'", at: opener.site)]
          ))
        break
      }

      // Diagnose the error.
      state.diagnostics.report(.error(expected: "declaration", at: head.site.first()))

      // Skip tokens until we find a right delimiter or the start of another declaration.
      state.skip(while: { (next) in !next.mayBeginDecl && (next.kind != .rBrace) })
    }

    return members
  }

  /// Parses an instance of `AssociatedTypeDecl`.
  static func parseAssociatedTypeDecl(
    withPrologue prologue: DeclPrologue,
    in state: inout ParserState
  ) throws -> NodeID<AssociatedTypeDecl>? {
    // Parse the parts of the declaration.
    let parser =
      (take(.type).and(take(.name))
        .and(maybe(conformanceList))
        .and(maybe(whereClause))
        .and(maybe(take(.assign).and(expr).second)))
    guard let parts = try parser.parse(&state) else { return nil }

    // Associated type declarations shall not have attributes.
    if !prologue.attributes.isEmpty {
      throw Diagnostics(prologue.attributes.map(Diagnostic.error(unexpectedAttribute:)))
    }

    // Associated type declarations shall not have modifiers.
    if !prologue.accessModifiers.isEmpty {
      throw Diagnostics(
        prologue.accessModifiers.map(
          Diagnostic.error(unexpectedAccessModifier:)))
    }
    if !prologue.memberModifiers.isEmpty {
      throw Diagnostics(
        prologue.memberModifiers.map(
          Diagnostic.error(unexpectedMemberModifier:)))
    }

    // Create a new `AssociatedTypeDecl`.
    return state.insert(
      AssociatedTypeDecl(
        introducerSite: parts.0.0.0.0.site,
        identifier: state.token(parts.0.0.0.1),
        conformances: parts.0.0.1 ?? [],
        whereClause: parts.0.1,
        defaultValue: parts.1,
        site: state.range(from: prologue.startIndex)))
  }

  /// Parses an instance of `AssociatedValueDecl`.
  static func parseAssociatedValueDecl(
    withPrologue prologue: DeclPrologue,
    in state: inout ParserState
  ) throws -> NodeID<AssociatedValueDecl>? {
    // Parse the parts of the declaration.
    let parser =
      (take(nameTokenWithValue: "value").and(take(.name))
        .and(maybe(whereClause))
        .and(maybe(take(.assign).and(expr).second)))
    guard let parts = try parser.parse(&state) else { return nil }

    // Associated value declarations shall not have attributes.
    if !prologue.attributes.isEmpty {
      throw Diagnostics(prologue.attributes.map(Diagnostic.error(unexpectedAttribute:)))
    }

    // Associated value declarations shall not have modifiers.
    if !prologue.accessModifiers.isEmpty {
      throw Diagnostics(
        prologue.accessModifiers.map(
          Diagnostic.error(unexpectedAccessModifier:)))
    }
    if !prologue.memberModifiers.isEmpty {
      throw Diagnostics(
        prologue.memberModifiers.map(
          Diagnostic.error(unexpectedMemberModifier:)))
    }

    // Create a new `AssociatedValueDecl`.
    return state.insert(
      AssociatedValueDecl(
        introducerSite: parts.0.0.0.site,
        identifier: state.token(parts.0.0.1),
        whereClause: parts.0.1,
        defaultValue: parts.1,
        site: state.range(from: prologue.startIndex)))
  }

  /// Parses an instance of `BindingDecl`.
  static func parseBindingDecl(
    withPrologue prologue: DeclPrologue,
    in state: inout ParserState
  ) throws -> NodeID<BindingDecl>? {
    // Parse the parts of the declaration.
    let parser =
      (bindingPattern
        .and(maybe(take(.assign).and(expr).second)))
    guard let (pattern, initializer) = try parser.parse(&state) else { return nil }

    // Create a new `BindingDecl`.
    assert(prologue.accessModifiers.count <= 1)
    assert(prologue.memberModifiers.count <= 1)
    return state.insert(
      BindingDecl(
        attributes: prologue.attributes,
        accessModifier: prologue.accessModifiers.first,
        memberModifier: prologue.memberModifiers.first,
        pattern: pattern,
        initializer: initializer,
        site: state.range(from: prologue.startIndex)))
  }

  /// Parses an instance of `ConformanceDecl`.
  static func parseConformanceDecl(
    withPrologue prologue: DeclPrologue,
    in state: inout ParserState
  ) throws -> NodeID<ConformanceDecl>? {
    // Parse the parts of the declaration.
    let parser =
      (take(.conformance).and(expr)
        .and(conformanceList)
        .and(maybe(whereClause))
        .and(Apply({ (s) in try parseTypeDeclBody(in: &s, wrappedIn: .extensionBody) })))
    guard let parts = try parser.parse(&state) else { return nil }

    // Conformance declarations shall not have attributes.
    if !prologue.attributes.isEmpty {
      throw Diagnostics(prologue.attributes.map(Diagnostic.error(unexpectedAttribute:)))
    }

    // Conformance declarations shall not have member modifiers.
    if !prologue.memberModifiers.isEmpty {
      throw Diagnostics(
        prologue.memberModifiers.map(
          Diagnostic.error(unexpectedMemberModifier:)))
    }

    // Create a new `ConformanceDecl`.
    assert(prologue.accessModifiers.count <= 1)
    return state.insert(
      ConformanceDecl(
        accessModifier: prologue.accessModifiers.first,
        subject: parts.0.0.0.1,
        conformances: parts.0.0.1,
        whereClause: parts.0.1,
        members: parts.1,
        site: state.range(from: prologue.startIndex)))
  }

  /// Parses an instance of `ExtensionDecl`.
  static func parseExtensionDecl(
    withPrologue prologue: DeclPrologue,
    in state: inout ParserState
  ) throws -> NodeID<ExtensionDecl>? {
    // Parse the parts of the declaration.
    let parser =
      (take(.extension).and(expr)
        .and(maybe(whereClause))
        .and(Apply({ (s) in try parseTypeDeclBody(in: &s, wrappedIn: .extensionBody) })))
    guard let parts = try parser.parse(&state) else { return nil }

    // Extension declarations shall not have attributes.
    if !prologue.attributes.isEmpty {
      throw Diagnostics(prologue.attributes.map(Diagnostic.error(unexpectedAttribute:)))
    }

    // Extension declarations shall not have modifiers.
    if !prologue.accessModifiers.isEmpty {
      throw Diagnostics(
        prologue.accessModifiers.map(
          Diagnostic.error(unexpectedAccessModifier:)))
    }
    if !prologue.memberModifiers.isEmpty {
      throw Diagnostics(
        prologue.memberModifiers.map(
          Diagnostic.error(unexpectedMemberModifier:)))
    }

    // Create a new `ExtensionDecl`.
    assert(prologue.accessModifiers.count <= 1)
    return state.insert(
      ExtensionDecl(
        accessModifier: prologue.accessModifiers.first,
        subject: parts.0.0.1,
        whereClause: parts.0.1,
        members: parts.1,
        site: state.range(from: prologue.startIndex)))
  }

  /// Parses an instance of `FunctionDecl` or `MethodDecl`.
  static func parseFunctionOrMethodDecl(
    withPrologue prologue: DeclPrologue,
    in state: inout ParserState
  ) throws -> AnyDeclID? {
    // Parse the signature of the function or method.
    guard let head = try parseFunctionDeclHead(in: &state) else { return nil }
    let signature = try state.expect("function signature", using: parseFunctionDeclSignature(in:))

    // Parse the body of the function or method.
    let body = try functionOrMethodDeclBody.parse(&state)

    // Apply the continuation corresponding to the body we just parsed.
    switch body {
    case .method(let impls):
      return try AnyDeclID(
        buildMethodDecl(
          prologue: prologue,
          head: head,
          signature: signature,
          impls: impls,
          in: &state))

    case .function(let body):
      return try AnyDeclID(
        buildFunctionDecl(
          prologue: prologue,
          head: head,
          signature: signature,
          body: body,
          in: &state))

    case nil:
      return try AnyDeclID(
        buildFunctionDecl(
          prologue: prologue,
          head: head,
          signature: signature,
          body: nil,
          in: &state))
    }
  }

  /// Builds a new instance of `FunctionDecl` from its parsed parts.
  private static func buildFunctionDecl(
    prologue: DeclPrologue,
    head: FunctionDeclHead,
    signature: FunctionDeclSignature,
    body: FunctionDecl.Body?,
    in state: inout ParserState
  ) throws -> NodeID<FunctionDecl> {
    // Non-static member function declarations require an implicit receiver parameter.
    let receiver: NodeID<ParameterDecl>?
    if state.isAtTypeScope && !prologue.isStatic {
      receiver = state.insert(
        synthesized: ParameterDecl(
          identifier: SourceRepresentable(value: "self", range: head.introducerSite),
          site: head.introducerSite))
    } else {
      receiver = nil
    }

    // Create a new `FunctionDecl`.
    assert(prologue.accessModifiers.count <= 1)
    assert(prologue.memberModifiers.count <= 1)
    return state.insert(
      FunctionDecl(
        introducerSite: head.introducerSite,
        attributes: prologue.attributes,
        accessModifier: prologue.accessModifiers.first,
        memberModifier: prologue.memberModifiers.first,
        receiverEffect: signature.receiverEffect,
        notation: head.notation,
        identifier: head.stem,
        genericClause: head.genericClause,
        explicitCaptures: head.captures,
        parameters: signature.parameters,
        receiver: receiver,
        output: signature.output,
        body: body,
        site: state.range(from: prologue.startIndex)))
  }

  /// Builds a new instance of `Method` from its parsed parts.
  private static func buildMethodDecl(
    prologue: DeclPrologue,
    head: FunctionDeclHead,
    signature: FunctionDeclSignature,
    impls: [NodeID<MethodImpl>],
    in state: inout ParserState
  ) throws -> NodeID<MethodDecl> {
    // Method declarations cannot be static.
    if let modifier = prologue.memberModifiers.first(where: { (m) in m.value == .static }) {
      throw Diagnostics(.error(unexpectedMemberModifier: modifier))
    }

    // Method declarations cannot have a receiver effect.
    if let effect = signature.receiverEffect {
      throw Diagnostics(.error(unexpectedEffect: effect))
    }

    // Method declarations cannot have captures.
    if let capture = head.captures.first {
      throw Diagnostics(.error(unexpectedCapture: state.ast[state.ast[capture].pattern]))
    }

    // Create a new `MethodDecl`.
    assert(prologue.accessModifiers.count <= 1)
    return state.insert(
      MethodDecl(
        introducerSite: head.introducerSite,
        attributes: prologue.attributes,
        accessModifier: prologue.accessModifiers.first,
        notation: head.notation,
        identifier: head.stem,
        genericClause: head.genericClause,
        parameters: signature.parameters,
        output: signature.output,
        impls: impls,
        site: state.range(from: prologue.startIndex)))
  }

  /// Parses an instance of `ImportDecl`.
  static func parseImportDecl(
    withPrologue prologue: DeclPrologue,
    in state: inout ParserState
  ) throws -> NodeID<ImportDecl>? {
    // Parse the parts of the declaration.
    let parser = (take(.import).and(take(.name)))
    guard let parts = try parser.parse(&state) else { return nil }

    // Import declarations shall not have attributes.
    if !prologue.attributes.isEmpty {
      throw Diagnostics(prologue.attributes.map(Diagnostic.error(unexpectedAttribute:)))
    }

    // Import declarations shall not have modifiers.
    if !prologue.accessModifiers.isEmpty {
      throw Diagnostics(
        prologue.accessModifiers.map(
          Diagnostic.error(unexpectedAccessModifier:)))
    }
    if !prologue.memberModifiers.isEmpty {
      throw Diagnostics(
        prologue.memberModifiers.map(
          Diagnostic.error(unexpectedMemberModifier:)))
    }

    // Create a new `ImportDecl`.
    return state.insert(
      ImportDecl(
        introducerSite: parts.0.site,
        identifier: state.token(parts.1),
        site: state.range(from: prologue.startIndex)))
  }

  /// Parses an instance of `InitializerDecl`.
  static func parseInitDecl(
    withPrologue prologue: DeclPrologue,
    in state: inout ParserState
  ) throws -> NodeID<InitializerDecl>? {
    // Parse the signature of the initializer.
    guard let introducer = state.take(.`init`) else { return nil }
    let genericClause = try genericClause.parse(&state)
    let parameters = try state.expect("function signature", using: parseParameterList(in:))

    // Parse the body of the initializer.
    let body = try initDeclBody.parse(&state)

    // Init declarations cannot be static.
    if let modifier = prologue.memberModifiers.first(where: { (m) in m.value == .static }) {
      throw Diagnostics(.error(unexpectedMemberModifier: modifier))
    }

    // Init declarations require an implicit receiver parameter.
    let receiver = state.insert(
      synthesized: ParameterDecl(
        identifier: SourceRepresentable(value: "self", range: introducer.site),
        site: introducer.site))

    // Create a new `InitializerDecl`.
    assert(prologue.accessModifiers.count <= 1)
    assert(prologue.memberModifiers.isEmpty)
    return state.insert(
      InitializerDecl(
        introducer: SourceRepresentable(value: .`init`, range: introducer.site),
        attributes: prologue.attributes,
        accessModifier: prologue.accessModifiers.first,
        genericClause: genericClause,
        parameters: parameters,
        receiver: receiver,
        body: body,
        site: state.range(from: prologue.startIndex)))
  }

  /// Parses an instance of `InitializerDecl`.
  static func parseMemberwiseInitDecl(
    withPrologue prologue: DeclPrologue,
    in state: inout ParserState
  ) throws -> NodeID<InitializerDecl>? {
    // Parse the introducer.
    guard let a = state.take(nameTokenWithValue: "memberwise") else { return nil }
    let b = try state.expect("'init'", using: { $0.take(.`init`) })
    let introducerSite = a.site.extended(toCover: b.site)

    // Init declarations cannot be static.
    if let modifier = prologue.memberModifiers.first(where: { (m) in m.value == .static }) {
      throw Diagnostics(.error(unexpectedMemberModifier: modifier))
    }

    // Init declarations require an implicit receiver parameter.
    let receiver = state.insert(
      synthesized: ParameterDecl(
        identifier: SourceRepresentable(value: "self", range: introducerSite),
        site: introducerSite))

    // Create a new `InitializerDecl`.
    assert(prologue.accessModifiers.count <= 1)
    return state.insert(
      InitializerDecl(
        introducer: SourceRepresentable(value: .memberwiseInit, range: introducerSite),
        attributes: prologue.attributes,
        accessModifier: prologue.accessModifiers.first,
        genericClause: nil,
        parameters: [],
        receiver: receiver,
        body: nil,
        site: state.range(from: prologue.startIndex)))
  }

  /// Parses an instance of `NamespaceDecl`.
  static func parseNamespaceDecl(
    withPrologue prologue: DeclPrologue,
    in state: inout ParserState
  ) throws -> NodeID<NamespaceDecl>? {
    // Parse the parts of the declaration.
    let parser =
      (take(.namespace).and(take(.name))
        .and(Apply({ (s) in try parseTypeDeclBody(in: &s, wrappedIn: .namespaceBody) })))
    guard let parts = try parser.parse(&state) else { return nil }

    // Namespace declarations shall not have attributes.
    if !prologue.attributes.isEmpty {
      throw Diagnostics(prologue.attributes.map(Diagnostic.error(unexpectedAttribute:)))
    }

    // Namespace declarations shall not have member modifiers.
    if !prologue.memberModifiers.isEmpty {
      throw Diagnostics(
        prologue.memberModifiers.map(Diagnostic.error(unexpectedMemberModifier:)))
    }

    // Create a new `NamespaceDecl`.
    assert(prologue.accessModifiers.count <= 1)
    return state.insert(
      NamespaceDecl(
        introducerSite: parts.0.0.site,
        accessModifier: prologue.accessModifiers.first,
        identifier: state.token(parts.0.1),
        members: parts.1,
        site: state.range(from: prologue.startIndex)))
  }

  /// Parses an instance of `OperatorDecl`.
  static func parseOperatorDecl(
    withPrologue prologue: DeclPrologue,
    in state: inout ParserState
  ) throws -> NodeID<OperatorDecl>? {
    // Parse the parts of the declaration.
    let parser =
      (take(.operator).and(operatorNotation)
        .and(operatorIdentifier)
        .and(maybe(take(.colon).and(precedenceGroup).second)))
    guard let parts = try parser.parse(&state) else { return nil }

    // Operator declarations shall not have attributes.
    if !prologue.attributes.isEmpty {
      throw Diagnostics(prologue.attributes.map(Diagnostic.error(unexpectedAttribute:)))
    }

    // Operator declarations shall not have member modifiers.
    if !prologue.memberModifiers.isEmpty {
      throw Diagnostics(
        prologue.memberModifiers.map(Diagnostic.error(unexpectedMemberModifier:)))
    }

    // Create a new `OperatorDecl`.
    assert(prologue.accessModifiers.count <= 1)
    return state.insert(
      OperatorDecl(
        introducerSite: parts.0.0.0.site,
        accessModifier: prologue.accessModifiers.first,
        notation: parts.0.0.1,
        name: parts.0.1,
        precedenceGroup: parts.1,
        site: state.range(from: prologue.startIndex)))
  }

  /// Parses an instance of `SubscriptDecl` representing a property declaration.
  static func parsePropertyDecl(
    withPrologue prologue: DeclPrologue,
    in state: inout ParserState
  ) throws -> NodeID<SubscriptDecl>? {
    guard let (head, signature) = try propertyDeclHead.and(propertyDeclSignature).parse(&state)
    else { return nil }

    let isNonStatic = state.isAtTypeScope && !prologue.isStatic
    let impls = try state.expect(
      "'{'",
      using: { (s) in try parseSubscriptDeclBody(in: &s, asNonStaticMember: isNonStatic) })

    // Create a new `SubscriptDecl`.
    assert(prologue.accessModifiers.count <= 1)
    assert(prologue.memberModifiers.count <= 1)
    return state.insert(
      SubscriptDecl(
        introducer: head.introducer,
        attributes: prologue.attributes,
        accessModifier: prologue.accessModifiers.first,
        memberModifier: prologue.memberModifiers.first,
        identifier: head.stem,
        genericClause: nil,
        explicitCaptures: [],
        parameters: nil,
        output: signature,
        impls: impls,
        site: state.range(from: prologue.startIndex)))
  }

  /// Parses an instance of `SubscriptDecl`.
  static func parseSubscriptDecl(
    withPrologue prologue: DeclPrologue,
    in state: inout ParserState
  ) throws -> NodeID<SubscriptDecl>? {
    // Parse the signature of the subscript.
    guard let head = try subscriptDeclHead.parse(&state) else { return nil }
    let signature = try state.expect(
      "subscript signature",
      using: parseSubscriptDeclSignature(in:))

    let isNonStatic = state.isAtTypeScope && !prologue.isStatic
    let impls = try state.expect(
      "'{'",
      using: { (s) in try parseSubscriptDeclBody(in: &s, asNonStaticMember: isNonStatic) })

    // Create a new `SubscriptDecl`.
    assert(prologue.accessModifiers.count <= 1)
    assert(prologue.memberModifiers.count <= 1)
    return state.insert(
      SubscriptDecl(
        introducer: head.introducer,
        attributes: prologue.attributes,
        accessModifier: prologue.accessModifiers.first,
        memberModifier: prologue.memberModifiers.first,
        identifier: head.stem,
        genericClause: head.genericClause,
        explicitCaptures: head.captures,
        parameters: signature.parameters,
        output: signature.output,
        impls: impls,
        site: state.range(from: prologue.startIndex)))
  }

  static func parseSubscriptDeclBody(
    in state: inout ParserState,
    asNonStaticMember isNonStaticMember: Bool
  ) throws -> [NodeID<SubscriptImpl>]? {
    // Push the context.
    state.contexts.append(.subscriptBody)
    defer { state.contexts.removeLast() }

    // Attempt to parse a subscript implementation body and fall back to a bundle.
    let backup = state.backup()
    do {
      if let body = try subscriptImplBody.parse(&state) {
        let impl = try buildSubscriptImpl(
          in: &state,
          introducedBy: SourceRepresentable(
            value: .let,
            range: state.lexer.sourceCode.emptyRange(at: state.ast[body.base].site.start)),
          body: body,
          asNonStaticMember: isNonStaticMember)
        return [impl]
      }
    } catch {
      state.restore(from: backup)
    }

    // Parse the left delimiter.
    if state.take(.lBrace) == nil { return nil }

    // Parse the subscript implementations.
    var impls: [NodeID<SubscriptImpl>] = []
    var introducers: Set<ImplIntroducer> = []
    var duplicateIntroducer: SourceRepresentable<ImplIntroducer>? = nil

    while true {
      // Exit if we find the right delimiter.
      if state.take(.rBrace) != nil { break }

      // Parse an implementation.
      if let (introducer, body) = try subscriptImpl.parse(&state) {
        let impl = try buildSubscriptImpl(
          in: &state,
          introducedBy: introducer,
          body: body,
          asNonStaticMember: isNonStaticMember)
        impls.append(impl)

        if !introducers.insert(introducer.value).inserted { duplicateIntroducer = introducer }
      } else {
        state.diagnostics.report(.error(expected: .rBrace, at: state.currentLocation))
        break
      }
    }

    if let introducer = duplicateIntroducer {
      throw Diagnostics(.error(duplicateImplementationIntroducer: introducer))
    } else {
      return impls
    }
  }

  /// Inserts a subscript having the given `introducer` and `body` into `state.ast` and returns its
  /// ID.
  ///
  /// - Parameters:
  ///   - introducer: The introducer of the declaration, or `nil` if it is implicit. In that case,
  ///     it is synthesized as `let`.
  ///   - body: The body of the declaration, or `nil` if that body should must be synthesized or
  ///     if the declaration denotes a trait requirement.
  /// - Requires: if `introducer` is `nil`, body is non-`nil`.
  private static func buildSubscriptImpl(
    in state: inout ParserState,
    introducedBy introducer: SourceRepresentable<ImplIntroducer>,
    body: SubscriptImpl.Body?,
    asNonStaticMember isNonStaticMember: Bool
  ) throws -> NodeID<SubscriptImpl> {
    // Non-static member subscript declarations require an implicit receiver parameter.
    let receiver: NodeID<ParameterDecl>?
    if isNonStaticMember {
      receiver = state.insert(
        synthesized: ParameterDecl(
          identifier: SourceRepresentable(value: "self", range: introducer.site),
          site: introducer.site))
    } else {
      receiver = nil
    }

    let site: SourceRange
    if let n = body?.base {
      site = introducer.site.extended(toCover: state.ast[n].site)
    } else {
      site = introducer.site
    }

    // Create a new `SubscriptImpl`.
    return state.insert(
      SubscriptImpl(
        introducer: introducer,
        receiver: receiver,
        body: body,
        site: site))
  }

  /// Parses an instance of `TraitDecl`.
  static func parseTraitDecl(
    withPrologue prologue: DeclPrologue,
    in state: inout ParserState
  ) throws -> NodeID<TraitDecl>? {
    if state.take(.trait) == nil { return nil }

    // Parse the parts of the declaration.
    let name = try state.expect("identifier", using: { $0.take(.name) })
    let refinements = try conformanceList.parse(&state) ?? []
    var members = try state.expect(
      "trait body",
      using: { (s) in
        try parseTypeDeclBody(in: &s, wrappedIn: .traitBody)
      })

    // Trait declarations shall not have attributes.
    if !prologue.attributes.isEmpty {
      throw Diagnostics(prologue.attributes.map(Diagnostic.error(unexpectedAttribute:)))
    }

    // Synthesize the `Self` parameter of the trait.
    let selfParameterDecl = state.insert(
      GenericParameterDecl(
        identifier: SourceRepresentable(value: "Self", range: name.site),
        site: name.site))
    members.append(AnyDeclID(selfParameterDecl))

    // Create a new `TraitDecl`.
    assert(prologue.accessModifiers.count <= 1)
    return state.insert(
      TraitDecl(
        accessModifier: prologue.accessModifiers.first,
        identifier: state.token(name),
        refinements: refinements,
        members: members,
        selfParameterDecl: selfParameterDecl,
        site: state.range(from: prologue.startIndex)))
  }

  /// Parses an instance of `ProductTypeDecl`.
  static func parseProductTypeDecl(
    withPrologue prologue: DeclPrologue,
    in state: inout ParserState
  ) throws -> NodeID<ProductTypeDecl>? {
    // Parse the parts of the declaration.
    let parser =
      (take(.type).and(take(.name))
        .and(maybe(genericClause))
        .and(maybe(conformanceList))
        .and(Apply({ (s) in try parseTypeDeclBody(in: &s, wrappedIn: .productBody) })))
    guard let parts = try parser.parse(&state) else { return nil }

    // Product type declarations shall not have attributes.
    if !prologue.attributes.isEmpty {
      throw Diagnostics(prologue.attributes.map(Diagnostic.error(unexpectedAttribute:)))
    }

    // Product type declarations shall not have member modifiers.
    if !prologue.memberModifiers.isEmpty {
      throw Diagnostics(
        prologue.memberModifiers.map(Diagnostic.error(unexpectedMemberModifier:)))
    }

    // Retrieve or synthesize the type's memberwise initializer.
    var members = parts.1
    let memberwiseInit = memberwiseInitializer(
      ofDeclStartingAt: parts.0.0.0.0.site.start,
      among: &members,
      updating: &state)

    // Create a new `ProductTypeDecl`.
    assert(prologue.accessModifiers.count <= 1)
    return state.insert(
      ProductTypeDecl(
        accessModifier: prologue.accessModifiers.first,
        identifier: state.token(parts.0.0.0.1),
        genericClause: parts.0.0.1,
        conformances: parts.0.1 ?? [],
        members: members,
        memberwiseInit: memberwiseInit,
        site: state.range(from: prologue.startIndex)))
  }

  /// Returns the first memberwise initializer declaration in `members` or synthesizes an implicit
  /// one, appends it into `members`, and returns it.
  private static func memberwiseInitializer(
    ofDeclStartingAt startIndex: SourceFile.Index,
    among members: inout [AnyDeclID],
    updating state: inout ParserState
  ) -> NodeID<InitializerDecl> {
    for member in members where member.kind == InitializerDecl.self {
      let m = NodeID<InitializerDecl>(member)!
      if state.ast[m].introducer.value == .memberwiseInit { return m }
    }

    let startOfTypeDecl = state.lexer.sourceCode.emptyRange(at: startIndex)
    let receiver = state.insert(
      synthesized: ParameterDecl(
        identifier: SourceRepresentable(value: "self", range: startOfTypeDecl),
        site: startOfTypeDecl))
    let m = state.insert(
      synthesized: InitializerDecl(
        introducer: SourceRepresentable(value: .memberwiseInit, range: startOfTypeDecl),
        attributes: [],
        accessModifier: nil,
        genericClause: nil,
        parameters: [],
        receiver: receiver,
        body: nil,
        site: startOfTypeDecl))
    members.append(AnyDeclID(m))
    return m
  }

  /// Parses an instance of `TypeAliasDecl`.
  static func parseTypeAliasDecl(
    withPrologue prologue: DeclPrologue,
    in state: inout ParserState
  ) throws -> NodeID<TypeAliasDecl>? {
    // Parse the parts of the declaration.
    let parser =
      (take(.typealias).and(take(.name))
        .and(maybe(genericClause))
        .and(take(.assign))
        .and(expr))
    guard let parts = try parser.parse(&state) else { return nil }

    // Type alias declarations shall not have attributes.
    if !prologue.attributes.isEmpty {
      throw Diagnostics(prologue.attributes.map(Diagnostic.error(unexpectedAttribute:)))
    }

    // Type alias declarations shall not have member modifiers.
    if !prologue.memberModifiers.isEmpty {
      throw Diagnostics(
        prologue.memberModifiers.map(Diagnostic.error(unexpectedMemberModifier:)))
    }

    // Create a new `TypeAliasDecl`.
    assert(prologue.accessModifiers.count <= 1)
    return state.insert(
      TypeAliasDecl(
        accessModifier: prologue.accessModifiers.first,
        identifier: state.token(parts.0.0.0.1),
        genericClause: parts.0.0.1,
        aliasedType: parts.1,
        site: state.range(from: prologue.startIndex)))
  }

  static func parseFunctionDeclHead(
    in state: inout ParserState
  ) throws -> FunctionDeclHead? {
    guard let introducer = state.take(.fun) else { return nil }

    let stem: SourceRepresentable<Identifier>
    let notation: SourceRepresentable<OperatorNotation>?

    if let n = try operatorNotation.parse(&state) {
      stem = try state.expect("operator", using: operatorIdentifier)
      notation = n
    } else {
      stem = try state.token(state.expect("identifier", using: { $0.take(.name) }))
      notation = nil
    }

    let genericClause = try genericClause.parse(&state)
    let captures = try captureList.parse(&state) ?? []

    return FunctionDeclHead(
      introducerSite: introducer.site,
      stem: stem,
      notation: notation,
      genericClause: genericClause,
      captures: captures)
  }

  static func parseFunctionDeclSignature(
    in state: inout ParserState
  ) throws -> FunctionDeclSignature? {
    guard let parameters = try parseParameterList(in: &state) else { return nil }

    let effect = try receiverEffect.parse(&state)

    let output: AnyExprID?
    if state.take(.arrow) != nil {
      output = try state.expect("type expression", using: parseExpr(in:))
    } else {
      output = nil
    }

    return FunctionDeclSignature(parameters: parameters, receiverEffect: effect, output: output)
  }

  private static let functionOrMethodDeclBody = TryCatch(
    trying:
      methodDeclBody
      .map({ (state, body) -> FunctionOrMethodDeclBody in .method(body) }),
    orCatchingAndApplying:
      functionDeclBody
      .map({ (state, body) -> FunctionOrMethodDeclBody in .function(body) })
  )

  static let functionDeclBody = inContext(
    .functionBody,
    apply: TryCatch(
      trying: take(.lBrace).and(expr).and(take(.rBrace))
        .map({ (state, tree) -> FunctionDecl.Body in .expr(tree.0.1) }),
      orCatchingAndApplying:
        braceStmt
        .map({ (state, id) -> FunctionDecl.Body in .block(id) })
    ))

  static let methodDeclBody =
    (take(.lBrace).and(methodImpl+).and(take(.rBrace))
      .map({ (state, tree) -> [NodeID<MethodImpl>] in
        var introducers: Set<ImplIntroducer> = []
        var duplicateIntroducer: SourceRepresentable<ImplIntroducer>? = nil
        for implID in tree.0.1 {
          let introducer = state.ast[implID].introducer
          if !introducers.insert(introducer.value).inserted { duplicateIntroducer = introducer }
        }

        if let introducer = duplicateIntroducer {
          throw Diagnostics(.error(duplicateImplementationIntroducer: introducer))
        } else {
          return tree.0.1
        }
      }))

  static let methodImpl =
    (methodIntroducer.and(maybe(methodImplBody))
      .map({ (state, tree) -> NodeID<MethodImpl> in
        let receiver = state.insert(
          ParameterDecl(
            identifier: SourceRepresentable(value: "self", range: tree.0.site),
            site: tree.0.site))
        return state.insert(
          MethodImpl(
            introducer: tree.0,
            receiver: receiver,
            body: tree.1,
            site: tree.0.site.extended(upTo: state.currentIndex)))
      }))

  static let methodImplBody = TryCatch(
    trying: take(.lBrace).and(expr).and(take(.rBrace))
      .map({ (state, tree) -> MethodImpl.Body in .expr(tree.0.1) }),
    orCatchingAndApplying:
      braceStmt
      .map({ (state, id) -> MethodImpl.Body in .block(id) })
  )

  static let methodIntroducer = translate([
    .let: ImplIntroducer.let,
    .inout: ImplIntroducer.inout,
    .set: ImplIntroducer.set,
    .sink: ImplIntroducer.sink,
  ])

  static let initDeclBody = inContext(.functionBody, apply: braceStmt)

  static let operatorIdentifier =
    (Apply<ParserState, SourceRepresentable<Identifier>>({ (state) in
      state.takeOperator()
    }))

  static let operatorNotation = translate([
    .infix: OperatorNotation.infix,
    .prefix: OperatorNotation.prefix,
    .postfix: OperatorNotation.postfix,
  ])

  static let precedenceGroup = ContextualKeyword<PrecedenceGroup>()

  static let propertyDeclHead =
    (take(.property).and(take(.name))
      .map({ (state, tree) -> PropertyDeclHead in
        PropertyDeclHead(
          introducer: SourceRepresentable(value: .property, range: tree.0.site),
          stem: state.token(tree.1))
      }))

  static let propertyDeclSignature = (take(.colon).and(expr).second)

  static let subscriptDeclHead =
    (take(.subscript).and(maybe(take(.name))).and(maybe(genericClause)).and(maybe(captureList))
      .map({ (state, tree) -> SubscriptDeclHead in
        SubscriptDeclHead(
          introducer: SourceRepresentable(value: .subscript, range: tree.0.0.0.site),
          stem: tree.0.0.1.map({ state.token($0) }),
          genericClause: tree.0.1,
          captures: tree.1 ?? [])
      }))

  static func parseSubscriptDeclSignature(
    in state: inout ParserState
  ) throws -> SubscriptDeclSignature? {
    guard let parameters = try parseParameterList(in: &state) else { return nil }

    _ = try state.expect("':'", using: { $0.take(.colon) })
    let output = try state.expect("type expression", using: parseExpr(in:))

    return SubscriptDeclSignature(parameters: parameters, output: output)
  }

  static let subscriptImpl = (subscriptIntroducer.and(maybe(subscriptImplBody)))

  static let subscriptImplBody = TryCatch(
    trying: take(.lBrace).and(expr).and(take(.rBrace))
      .map({ (state, tree) -> SubscriptImpl.Body in .expr(tree.0.1) }),
    orCatchingAndApplying:
      braceStmt
      .map({ (state, id) -> SubscriptImpl.Body in .block(id) })
  )

  static let subscriptIntroducer = translate([
    .let: ImplIntroducer.let,
    .inout: ImplIntroducer.inout,
    .set: ImplIntroducer.set,
    .sink: ImplIntroducer.sink,
  ])

  static let bindingDecl =
    (Apply<ParserState, NodeID<BindingDecl>>({ (state) -> NodeID<BindingDecl>? in
      switch state.peek()?.kind {
      case .let, .inout, .var, .sink:
        return try parseDeclPrologue(in: &state, then: parseBindingDecl(withPrologue:in:))
      default:
        return nil
      }
    }))

  static let parameterDecl =
    (parameterInterface
      .and(maybe(take(.colon).and(parameterTypeExpr)))
      .and(maybe(take(.assign).and(expr)))
      .map({ (state, tree) -> NodeID<ParameterDecl> in
        state.insert(
          ParameterDecl(
            label: tree.0.0.label,
            identifier: tree.0.0.name,
            annotation: tree.0.1?.1,
            defaultValue: tree.1?.1,
            site: state.range(
              from: tree.0.0.label?.site.start ?? tree.0.0.name.site.start)))
      }))

  typealias ParameterInterface = (
    label: SourceRepresentable<Identifier>?,
    name: SourceRepresentable<Identifier>
  )

  static let parameterInterface =
    (Apply<ParserState, ParameterInterface>({ (state) in
      // Parse a label or bail out.
      guard let labelCandidate = state.take(if: { $0.isLabel || $0.kind == .under }) else {
        return nil
      }

      // Assume the first token is a label and attempt to parse a name.
      if let nameCandidate = state.take(.name) {
        if labelCandidate.kind == .under {
          // case `_ name`
          return (label: nil, name: state.token(nameCandidate))
        } else {
          // case `label name`
          return (label: state.token(labelCandidate), name: state.token(nameCandidate))
        }
      }

      // Assume the first token is the name.
      if labelCandidate.kind == .name {
        // case `<no-label> name`
        let name = state.token(labelCandidate)
        return (label: name, name: name)
      }

      throw Diagnostics(
        .error(expected: "parameter name", at: labelCandidate.site.first()))
    }))

  static let memberModifier =
    (take(.static)
      .map({ (_, token) -> SourceRepresentable<MemberModifier> in
        SourceRepresentable(value: .static, range: token.site)
      }))

  static let accessModifier =
    (take(.public)
      .map({ (_, token) -> SourceRepresentable<AccessModifier> in
        SourceRepresentable(value: .public, range: token.site)
      }))

  static let captureList = inContext(
    .captureList,
    apply: (take(.lBrack)
      .and(bindingDecl.and(zeroOrMany(take(.comma).and(bindingDecl).second)))
      .and(take(.rBrack))
      .map({ (_, tree) -> [NodeID<BindingDecl>] in [tree.0.1.0] + tree.0.1.1 })))

  static let genericClause =
    (take(.lAngle).and(genericParameterListContents).and(maybe(whereClause)).and(take(.rAngle))
      .map({ (state, tree) -> SourceRepresentable<GenericClause> in
        return SourceRepresentable(
          value: GenericClause(parameters: tree.0.0.1, whereClause: tree.0.1),
          range: tree.0.0.0.site.extended(upTo: state.currentIndex))
      }))

  static let genericParameterListContents =
    (genericParameter.and(zeroOrMany(take(.comma).and(genericParameter).second))
      .map({ (_, tree) -> [NodeID<GenericParameterDecl>] in [tree.0] + tree.1 }))

  static let genericParameter =
    (maybe(typeAttribute).andCollapsingSoftFailures(take(.name))
      .and(maybe(take(.colon).and(traitComposition)))
      .and(maybe(take(.assign).and(expr)))
      .map({ (state, tree) -> NodeID<GenericParameterDecl> in
        state.insert(
          GenericParameterDecl(
            identifier: state.token(tree.0.0.1),
            conformances: tree.0.1?.1 ?? [],
            defaultValue: tree.1?.1,
            site: state.range(
              from: tree.0.0.0?.site.start ?? tree.0.0.1.site.start)))
      }))

  static let conformanceList =
    (take(.colon).and(nameTypeExpr).and(zeroOrMany(take(.comma).and(nameTypeExpr).second))
      .map({ (state, tree) -> [NodeID<NameExpr>] in [tree.0.1] + tree.1 }))

  // MARK: Expressions

  static let expr = Apply(parseExpr(in:))

  /// Parses an expression in `state`.
  static func parseExpr(in state: inout ParserState) throws -> AnyExprID? {
    // Parse an expression.
    guard var lhs = try parsePrefixExpr(in: &state) else { return nil }

    // Append infix tails.
    while state.hasLeadingWhitespace {
      // type-casting-tail
      if let infixOperator = state.take(.cast) {
        try appendInfixTail(to: &lhs, forCastOperator: infixOperator, in: &state)
        continue
      }

      // infix-operator-tail
      if try !appendInfixTail(to: &lhs, in: &state) { break }
    }

    return lhs
  }

  /// Parses a type expression from the stream, then transforms `lhs` into a `CastExpr`, using
  /// `infixOperator` to determine the cast kind.
  private static func appendInfixTail(
    to lhs: inout AnyExprID,
    forCastOperator infixOperator: Token,
    in state: inout ParserState
  ) throws {
    if !state.hasLeadingWhitespace {
      state.diagnostics.report(.error(infixOperatorRequiresWhitespacesAt: infixOperator.site))
    }

    let rhs = try state.expect("type expression", using: parseExpr(in:))

    let castKind: CastExpr.Kind
    switch state.lexer.sourceCode[infixOperator.site] {
    case "as":
      castKind = .up
    case "as!":
      castKind = .down
    case "as!!":
      castKind = .builtinPointerConversion
    default:
      unreachable()
    }

    let expr = state.insert(
      CastExpr(
        left: lhs,
        right: rhs,
        kind: castKind,
        site: state.ast[lhs].site.extended(upTo: state.currentIndex)))
    lhs = AnyExprID(expr)
  }

  /// Parses a sequence of pairs of infix operators and prefix expressions from the stream. If the
  /// sequence isn't empty, transforms `lhs` into a `SequenceExpr` and returns `true`. Otherwise,
  /// returns `false.
  private static func appendInfixTail(
    to lhs: inout AnyExprID,
    in state: inout ParserState
  ) throws -> Bool {
    var tail: [SequenceExpr.TailElement] = []

    while true {
      let backup = state.backup()

      // Look for the next operator.
      guard let operatorStem = state.takeOperator() else { break }

      if !state.hasLeadingWhitespace {
        // If there isn't any leading whitespace before the next expression but the operator is on
        // a different line, we may be looking at the start of a prefix expression.
        let rangeBefore = state.ast[lhs].site.end ..< operatorStem.site.start
        if state.lexer.sourceCode.text[rangeBefore].contains(where: { $0.isNewline }) {
          state.restore(from: backup)
          break
        }

        // Otherwise, complain about missing whitespaces.
        state.diagnostics.report(
          .error(
            infixOperatorRequiresWhitespacesAt: operatorStem.site))
      }

      // If we can't parse an operand, the tail is empty.
      guard let operand = try parsePrefixExpr(in: &state) else {
        state.restore(from: backup)
        return false
      }

      let `operator` = state.insert(
        NameExpr(
          name: SourceRepresentable(
            value: Name(stem: operatorStem.value, notation: .infix), range: operatorStem.site),
          site: operatorStem.site))
      tail.append(SequenceExpr.TailElement(operator: `operator`, operand: operand))
    }

    // Nothing to transform if the tail is empty.
    if tail.isEmpty { return false }

    let expr = state.insert(
      SequenceExpr(
        head: lhs,
        tail: tail,
        site: state.ast[lhs].site.extended(upTo: state.currentIndex)))
    lhs = AnyExprID(expr)
    return true
  }

  private static func parsePrefixExpr(in state: inout ParserState) throws -> AnyExprID? {
    // Attempt to parse a prefix operator.
    if state.isNext(satisfying: { $0.isPrefixOperatorHead }) {
      let op = state.takeOperator()!

      // Parse an operand.
      let isSeparated = state.hasLeadingWhitespace
      let operand = try state.expect("expression", using: parsePostfixExpr(in:))

      // There must be no space before the next expression.
      if isSeparated {
        state.diagnostics.report(.error(separatedPrefixOperatorAt: op.site))
      }

      let callee = state.insert(
        NameExpr(
          domain: .expr(operand),
          name: SourceRepresentable(
            value: Name(stem: op.value, notation: .prefix),
            range: op.site),
          site: state.range(from: op.site.start)))

      let call = state.insert(
        FunctionCallExpr(
          callee: AnyExprID(callee),
          arguments: [],
          site: state.ast[callee].site))
      return AnyExprID(call)
    }

    // Attempt to parse an inout expression.
    if let op = state.take(.ampersand) {
      // Parse an operand.
      let isSeparated = state.hasLeadingWhitespace
      let operand = try state.expect("expression", using: parsePostfixExpr(in:))

      // There must be no space before the next expression.
      if isSeparated {
        state.diagnostics.report(.error(separatedMutationMarkerAt: op.site))
      }

      let expr = state.insert(
        InoutExpr(
          operatorSite: op.site,
          subject: operand,
          site: state.range(from: op.site.start)))
      return AnyExprID(expr)
    }

    // Fall back to a postfix expression.
    return try parsePostfixExpr(in: &state)
  }

  private static func parsePostfixExpr(in state: inout ParserState) throws -> AnyExprID? {
    // Parse an operand.
    guard let operand = try parseCompoundExpr(in: &state) else { return nil }

    // Return the parser expression if it's followed by a whitespace.
    if state.hasLeadingWhitespace { return operand }

    // Parse a postfix operator.
    if state.isNext(satisfying: { $0.isPostfixOperatorHead }) {
      let op = state.takeOperator()!

      let callee = state.insert(
        NameExpr(
          domain: .expr(operand),
          name: SourceRepresentable(
            value: Name(stem: op.value, notation: .postfix),
            range: op.site),
          site: state.range(from: state.ast[operand].site.start)))

      let call = state.insert(
        FunctionCallExpr(
          callee: AnyExprID(callee),
          arguments: [],
          site: state.ast[callee].site))
      return AnyExprID(call)
    } else {
      return operand
    }
  }

  private static func parseCompoundExpr(in state: inout ParserState) throws -> AnyExprID? {
    // Parse a primary expression.
    guard var head = try parsePrimaryExpr(in: &state) else { return nil }
    let headOrigin = state.ast[head].site

    // Parse the components to append to the base expression.
    while true {
      // Handle tuple member and name expressions.
      if state.take(.dot) != nil {
        if let index = state.takeMemberIndex() {
          let expr = state.insert(
            TupleMemberExpr(
              tuple: head,
              index: index,
              site: state.range(from: headOrigin.start)))
          head = AnyExprID(expr)
          continue
        }

        if let component = try parseNameExprComponent(in: &state) {
          let expr = state.insert(
            NameExpr(
              domain: .expr(head),
              name: component.name,
              arguments: component.arguments,
              site: state.range(from: headOrigin.start)))
          head = AnyExprID(expr)
          continue
        }

        throw Diagnostics(.error(expected: "member name", at: state.currentLocation))
      }

      // Handle conformance lens expressions.
      if state.take(.twoColons) != nil {
        // Note: We're using the `parsePrimaryExpr(in:)` parser rather that `parseExpr(in:)` so
        // that `A::P.T` is parsed as `(A::P).T`.
        let lens = try state.expect("expression", using: parsePrimaryExpr(in:))
        let expr = state.insert(
          ConformanceLensTypeExpr(
            subject: head,
            lens: lens,
            site: state.range(from: headOrigin.start)))
        head = AnyExprID(expr)
        continue
      }

      // Exit if there's a new line before the next token.
      guard let next = state.peek(), !state.hasNewline(before: next) else { break }

      // Handle function calls.
      if next.kind == .lParen {
        let arguments = try parseFunctionCallArgumentList(in: &state)!
        let expr = state.insert(
          FunctionCallExpr(
            callee: head,
            arguments: arguments,
            site: state.range(from: headOrigin.start)))
        head = AnyExprID(expr)
        continue
      }

      // Handle subscript calls.
      if next.kind == .lBrack {
        let arguments = try parseSubscriptCallArgumentList(in: &state)!
        let expr = state.insert(
          SubscriptCallExpr(
            callee: head,
            arguments: arguments,
            site: state.range(from: headOrigin.start)))
        head = AnyExprID(expr)
        continue
      }

      break
    }

    return head
  }

  private static func parseNameExpr(in state: inout ParserState) throws -> NodeID<NameExpr>? {
    guard let expr = try parseCompoundExpr(in: &state) else { return nil }
    if let converted = NodeID<NameExpr>(expr) {
      return converted
    } else {
      throw Diagnostics(.error(expected: "name", at: state.ast[expr].site.first()))
    }
  }

  private static func parsePrimaryExpr(in state: inout ParserState) throws -> AnyExprID? {
    guard let head = state.peek() else { return nil }

    switch head.kind {
    case .bool:
      // Boolean literal.
      _ = state.take()
      let expr = state.insert(
        BooleanLiteralExpr(
          value: state.lexer.sourceCode[head.site] == "true",
          site: head.site))
      return AnyExprID(expr)

    case .int:
      // Integer literal.
      _ = state.take()
      let expr = state.insert(
        IntegerLiteralExpr(
          value: state.lexer.sourceCode[head.site].filter({ $0 != "_" }),
          site: head.site))
      return AnyExprID(expr)

    case .float:
      // Floating-point literal.
      _ = state.take()
      let expr = state.insert(
        FloatLiteralExpr(
          value: state.lexer.sourceCode[head.site].filter({ $0 != "_" }),
          site: head.site))
      return AnyExprID(expr)

    case .string:
      // String literal.
      _ = state.take()
      let expr = state.insert(
        StringLiteralExpr(
          value: String(state.lexer.sourceCode[head.site].dropFirst().dropLast()),
          site: head.site))
      return AnyExprID(expr)

    case .nil:
      // Nil literal.
      _ = state.take()
      let expr = state.insert(NilLiteralExpr(site: head.site))
      return AnyExprID(expr)

    case .under:
      // Wildcard expression.
      _ = state.take()
      let expr = state.insert(WildcardExpr(site: head.site))
      return AnyExprID(expr)

    case .any:
      // Existential type expression.
      return try parseExistentialTypeExpr(in: &state).map(AnyExprID.init)

    case .dot:
      // Implicit member reference.
      return try parseImplicitMemberDeclRefExpr(in: &state).map(AnyExprID.init)

    case .fun:
      // Lambda expression.
      return try parseLambdaExpr(in: &state).map(AnyExprID.init)

    case .if:
      // Conditional expression.
      return try parseConditionalExpr(in: &state).map(AnyExprID.init)

    case .match:
      // Match expression.
      return try parseMatchExpr(in: &state).map(AnyExprID.init)

    case .name:
      // Primary declaration reference.
      return try parsePrimaryDeclRefExpr(in: &state).map(AnyExprID.init)

    case .spawn:
      // Spawn expression.
      return try parseSpawnExpr(in: &state).map(AnyExprID.init)

    case .lBrace:
      // Tuple type expression.
      return try parseTupleTypeExpr(in: &state).map(AnyExprID.init)

    case .lParen:
      // A left parenthesis may start a type erased lambda type expression (e.g., `() -> T`), a
      // tuple expression (e.g., `(1, 2)`), or any parenthesized expression.
      return try parseLambdaTypeOrTupleExpr(in: &state)

    case .lBrack:
      // A left bracket may start a lambda type expression (e.g., `[any Copyable] () -> T`) or a
      // compound literal expression (e.g., `[x, y]`).
      return try parseLambdaTypeOrCompoundLiteralExpr(in: &state)

    default:
      return nil
    }
  }

  private static func parseExistentialTypeExpr(
    in state: inout ParserState
  ) throws -> NodeID<ExistentialTypeExpr>? {
    // Parse the introducer.
    guard let introducer = state.take(.any) else { return nil }

    // Parse the parts of the expression.
    let traits = try state.expect("trait composition", using: traitComposition)
    let clause = try whereClause.parse(&state)

    return state.insert(
      ExistentialTypeExpr(
        traits: traits,
        whereClause: clause,
        site: introducer.site.extended(
          toCover: clause?.site ?? state.ast[traits.last!].site)))
  }

  private static func parsePrimaryDeclRefExpr(
    in state: inout ParserState
  ) throws -> NodeID<NameExpr>? {
    // Parse the name component.
    let component = try state.expect("identifier", using: parseNameExprComponent(in:))

    return state.insert(
      NameExpr(
        domain: .none,
        name: component.name,
        arguments: component.arguments,
        site: component.site))
  }

  private static func parseImplicitMemberDeclRefExpr(
    in state: inout ParserState
  ) throws -> NodeID<NameExpr>? {
    // Parse the leading dot.
    guard let head = state.take(.dot) else { return nil }

    // Parse the name component.
    let component = try state.expect("identifier", using: parseNameExprComponent(in:))

    return state.insert(
      NameExpr(
        domain: .implicit,
        name: component.name,
        arguments: component.arguments,
        site: state.range(from: head.site.start)))
  }

  private static func parseNameExprComponent(
    in state: inout ParserState
  ) throws -> NameExprComponent? {
    // Parse the name of the component.
    guard let name = try parseEntityName(in: &state) else { return nil }

    // If the next token is a left angle bracket without any leading whitespace, parse a static
    // argument list.
    let arguments: [LabeledArgument]
    if !state.hasLeadingWhitespace && state.isNext(.lAngle) {
      arguments = try state.expect("static argument list", using: parseStaticArgumentList(in:))
    } else {
      arguments = []
    }

    return NameExprComponent(
      site: name.site.extended(upTo: state.currentIndex),
      name: name,
      arguments: arguments)
  }

  private static func parseArgument(in state: inout ParserState) throws -> LabeledArgument? {
    let backup = state.backup()

    // Parse a labeled argument.
    if let label = state.take(if: { $0.isLabel }) {
      if state.take(.colon) != nil {
        if let value = try parseExpr(in: &state) {
          return LabeledArgument(label: state.token(label), value: value)
        }
      }
    }

    // Backtrack and parse an unlabeled argument.
    state.restore(from: backup)
    if let value = try parseExpr(in: &state) {
      return LabeledArgument(label: nil, value: value)
    }

    return nil
  }

  private static func parseEntityName(
    in state: inout ParserState
  ) throws -> SourceRepresentable<Name>? {
    try parseFunctionEntityName(in: &state) ?? parseOperatorEntityName(in: &state)
  }

  private static func parseFunctionEntityName(
    in state: inout ParserState
  ) throws -> SourceRepresentable<Name>? {
    // Parse the stem identifier.
    guard let identifier = state.take(if: { t in t.isOf(kind: [.name, .under]) }) else {
      return nil
    }

    // Parse the labels, if any.
    var labels: [String?] = []
    if !state.hasLeadingWhitespace && (state.peek()?.kind == .lParen) {
      let backup = state.backup()
      _ = state.take()
      var closeParenFound = false
      defer {
        // Backtrack if we didn't find a closing parenthesis or if there are no labels. That will
        // let the argument-list parser pickup after the identifier to either catch a parse error
        // in the former case (no closing parenthesis) or parse an empty argument list in the
        // latter (no labels).
        // Note: `foo()` is *not* a valid name, it's a function call.
        if !closeParenFound || labels.isEmpty {
          labels.removeAll()
          state.restore(from: backup)
        }
      }

      while !state.hasLeadingWhitespace {
        if state.take(.under) != nil {
          labels.append(nil)
        } else if let label = state.take(if: { $0.isLabel }) {
          labels.append(String(state.lexer.sourceCode[label.site]))
        } else {
          break
        }

        if state.takeWithoutSkippingWhitespace(.colon) == nil {
          break
        }

        if state.takeWithoutSkippingWhitespace(.rParen) != nil {
          closeParenFound = true
          break
        }
      }
    }

    // Parse the method introducer, if any.
    let introducer: SourceRepresentable<ImplIntroducer>?
    if state.peek()?.kind == .dot {
      let backup = state.backup()
      _ = state.take()
      if let i = try methodIntroducer.parse(&state) {
        introducer = i
      } else {
        state.restore(from: backup)
        introducer = nil
      }
    } else {
      introducer = nil
    }

    return SourceRepresentable(
      value: Name(
        stem: String(state.lexer.sourceCode[identifier.site]),
        labels: labels,
        introducer: introducer?.value),
      range: state.range(from: identifier.site.start))
  }

  private static func parseOperatorEntityName(
    in state: inout ParserState
  ) throws -> SourceRepresentable<Name>? {
    // Parse the operator notation.
    guard let notation = state.take(if: { t in t.isOf(kind: [.infix, .prefix, .postfix]) }) else {
      return nil
    }

    // The notation must be immediately followed by an operator identifier.
    if state.hasLeadingWhitespace {
      throw Diagnostics(.error(expected: "operator", at: state.currentLocation))
    }
    let identifier = try state.expect("operator", using: { $0.takeOperator() })

    return SourceRepresentable(
      value: Name(stem: identifier.value, notation: OperatorNotation(notation)!),
      range: state.range(from: identifier.site.start))
  }

  private static func parseLambdaExpr(in state: inout ParserState) throws -> NodeID<LambdaExpr>? {
    // Parse the introducer.
    guard let introducer = state.take(.fun) else { return nil }

    // Parse the parts of the expression.
    let explicitCaptures = try captureList.parse(&state)
    let signature = try state.expect("signature", using: parseFunctionDeclSignature(in:))
    let body = try state.expect("function body", using: lambdaBody)

    let decl = state.insert(
      FunctionDecl(
        introducerSite: introducer.site,
        receiverEffect: signature.receiverEffect,
        explicitCaptures: explicitCaptures ?? [],
        parameters: signature.parameters,
        output: signature.output,
        body: body,
        isInExprContext: true,
        site: state.range(from: introducer.site.start)))
    return state.insert(
      LambdaExpr(decl: decl, site: state.ast[decl].site))
  }

  private static let lambdaBody = inContext(
    .functionBody,
    apply: TryCatch(
      trying: take(.lBrace).and(expr).and(take(.rBrace))
        .map({ (state, tree) -> FunctionDecl.Body in .expr(tree.0.1) }),
      orCatchingAndApplying:
        braceStmt
        .map({ (state, id) -> FunctionDecl.Body in .block(id) })
    ))

  private static func parseConditionalExpr(in state: inout ParserState) throws -> NodeID<CondExpr>?
  {
    // Parse the introducer.
    guard let introducer = state.take(.if) else { return nil }

    // Parse the parts of the expression.
    let condition = try state.expect("condition", using: conditionalClause)
    let body = try state.expect("body", using: conditionalExprBody)

    // Parse the 'else' clause, if any.
    let elseClause: CondExpr.Body?
    if state.take(.else) != nil {
      if let e = try parseConditionalExpr(in: &state) {
        elseClause = .expr(AnyExprID(e))
      } else {
        elseClause = try state.expect("body", using: conditionalExprBody)
      }
    } else {
      elseClause = nil
    }

    return state.insert(
      CondExpr(
        condition: condition,
        success: body,
        failure: elseClause,
        site: state.range(from: introducer.site.start)))
  }

  private static let conditionalExprBody = TryCatch(
    trying: take(.lBrace).and(expr).and(take(.rBrace))
      .map({ (state, tree) -> CondExpr.Body in .expr(tree.0.1) }),
    orCatchingAndApplying:
      braceStmt
      .map({ (state, id) -> CondExpr.Body in .block(id) })
  )

  private static func parseMatchExpr(in state: inout ParserState) throws -> NodeID<MatchExpr>? {
    // Parse the introducer.
    guard let introducer = state.take(.match) else { return nil }

    // Parse the parts of the expression.
    let subject = try state.expect("subject", using: parseExpr(in:))
    let cases = try state.expect("match body", using: parseMatchBody(in:))

    return state.insert(
      MatchExpr(
        subject: subject,
        cases: cases,
        site: state.range(from: introducer.site.start)))
  }

  private static func parseMatchBody(in state: inout ParserState) throws -> [NodeID<MatchCase>]? {
    guard let opener = state.take(.lBrace) else { return nil }

    var result: [NodeID<MatchCase>] = []
    while let c = try parseMatchCase(in: &state) {
      result.append(c)
    }

    if state.take(.rBrace) == nil {
      state.diagnostics.report(.error(expected: "}", matching: opener, in: state))
    }
    return result
  }

  private static func parseMatchCase(in state: inout ParserState) throws -> NodeID<MatchCase>? {
    guard let pattern = try parsePattern(in: &state) else { return nil }

    // Parse the condition, if any.
    let condition: AnyExprID?
    if state.take(.where) != nil {
      condition = try state.expect("expression", using: parseExpr(in:))
    } else {
      condition = nil
    }

    // Parse the body.
    let body = try state.expect("case body", using: parseMatchCaseBody(in:))

    return state.insert(
      MatchCase(
        pattern: pattern,
        condition: condition,
        body: body,
        site: state.range(from: state.ast[pattern].site.start)))
  }

  private static func parseMatchCaseBody(in state: inout ParserState) throws -> MatchCase.Body? {
    let backup = state.backup()

    // Attempt to parse an expression.
    if let opener = state.take(.lBrace) {
      do {
        if let e = try parseExpr(in: &state) {
          if state.take(.rBrace) == nil {
            state.diagnostics.report(.error(expected: "}", matching: opener, in: state))
          }
          return .expr(e)
        }
      } catch {}
      state.restore(from: backup)
    }

    guard let s = try braceStmt.parse(&state) else { return nil }
    return .block(s)
  }

  private static func parseSpawnExpr(in state: inout ParserState) throws -> NodeID<SpawnExpr>? {
    // Parse the introducer.
    guard let introducer = state.take(.spawn) else { return nil }

    // Parse the parts of the expression.
    let explicitCaptures = try captureList.parse(&state) ?? []
    let effect = try receiverEffect.parse(&state)

    let output: AnyExprID?
    let body: FunctionDecl.Body
    if state.take(.arrow) != nil {
      output = try state.expect("expression", using: parseExpr(in:))
      body = try state.expect("function body", using: lambdaBody)
    } else {
      output = nil
      body = try .expr(state.expect("expression", using: parseExpr(in:)))
    }

    let decl = state.insert(
      FunctionDecl(
        introducerSite: introducer.site,
        receiverEffect: effect,
        explicitCaptures: explicitCaptures,
        output: output,
        body: body,
        isInExprContext: true,
        site: state.range(from: introducer.site.start)))
    return state.insert(
      SpawnExpr(decl: decl, site: state.ast[decl].site))
  }

  private static func parseLambdaTypeOrTupleExpr(
    in state: inout ParserState
  ) throws -> AnyExprID? {
    // Expect a left parenthesis.
    guard
      let opener = state.peek(),
      opener.kind == .lParen
    else { return nil }

    // Assume we're parsing a lambda type expression until we reach the point where we should
    // consume a right arrow. Commit to that choice only if there's one.
    let backup = state.backup()

    // Parse the parameters or backtrack and parse a tuple expression.
    let parameters: [LambdaTypeExpr.Parameter]
    do {
      parameters = try parseLambdaParameterList(in: &state)!
    } catch {
      state.restore(from: backup)
      return try parseTupleOrParenthesizedExpr(in: &state)
    }

    // Parse the remainder of the type expression.
    let effect = try receiverEffect.parse(&state)

    guard state.take(.arrow) != nil else {
      // If we didn't parse any effect and the parameter list is empty, assume we parsed an empty
      // tuple. Otherwise, backtrack and parse a tuple expression.
      if (effect == nil) && parameters.isEmpty {
        let expr = state.insert(
          TupleExpr(
            elements: [],
            site: state.range(from: opener.site.start)))
        return AnyExprID(expr)
      }

      state.restore(from: backup)
      return try parseTupleOrParenthesizedExpr(in: &state)
    }

    let output = try state.expect("type expression", using: parseExpr(in:))

    let expr = state.insert(
      LambdaTypeExpr(
        receiverEffect: effect,
        environment: nil,
        parameters: parameters,
        output: output,
        site: state.range(from: opener.site.start)))
    return AnyExprID(expr)
  }

  private static func parseLambdaTypeOrCompoundLiteralExpr(
    in state: inout ParserState
  ) throws -> AnyExprID? {
    // Assume we're parsing a lambda type expression until we reach the point where we should
    // consume an effect or a right arrow. Commit to that choice if we successfully parsed a
    // non-empty parameter list at that point.
    let backup = state.backup()

    // Parse the opening bracket.
    guard let opener = state.take(.lBrack) else { return nil }

    // Parse the environment, if any.
    let environement = try parseExpr(in: &state)

    // If we don't find the closing bracket, backtrack and parse a compound literal.
    if state.take(.rBrack) == nil {
      state.restore(from: backup)
      return try parseCompoundLiteral(in: &state)
    }

    // If we don't find the opening parenthesis, assume we've parsed a buffer literal.
    if !state.isNext(.lParen) {
      let expr = state.insert(
        BufferLiteralExpr(
          elements: environement != nil ? [environement!] : [],
          site: state.range(from: opener.site.start)))
      return AnyExprID(expr)
    }

    // Parse the parameters or backtrack and parse a compound literal.
    let parameters: [LambdaTypeExpr.Parameter]
    do {
      parameters = try parseLambdaParameterList(in: &state)!
    } catch {
      state.restore(from: backup)
      return try parseCompoundLiteral(in: &state)
    }

    // Parse the remainder of the type expression.
    let effect = try receiverEffect.parse(&state)

    guard state.take(.arrow) != nil else {
      // Backtrack and parse a compound literal.
      state.restore(from: backup)
      return try parseCompoundLiteral(in: &state)
    }

    let output = try state.expect("type expression", using: parseExpr(in:))

    // Synthesize the environment as an empty tuple if we parsed `[]`.
    let s = state.lexer.sourceCode.emptyRange(at: opener.site.start)
    let e = environement ?? AnyExprID(state.insert(TupleTypeExpr(elements: [], site: s)))

    let expr = state.insert(
      LambdaTypeExpr(
        receiverEffect: effect,
        environment: e,
        parameters: parameters,
        output: output,
        site: state.range(from: opener.site.start)))
    return AnyExprID(expr)
  }

  private static func parseTupleOrParenthesizedExpr(
    in state: inout ParserState
  ) throws -> AnyExprID? {
    // Parse the elements.
    guard let elementList = try tupleExprElementList.parse(&state) else { return nil }

    // If there's only one element without any label and we didn't parse a trailing separator,
    // interpret the element's value as a parenthesized expression.
    if elementList.trailingSeparator == nil,
      let uniqueElement = elementList.elements.uniqueElement,
      uniqueElement.label == nil
    {
      return uniqueElement.value
    }

    let expr = state.insert(
      TupleExpr(
        elements: elementList.elements,
        site: state.range(from: elementList.opener.site.start)))
    return AnyExprID(expr)
  }

  private static func parseTupleExprElement(
    in state: inout ParserState
  ) throws -> TupleExpr.Element? {
    let backup = state.backup()

    // Parse a labeled element.
    if let label = state.take(if: { $0.isLabel }) {
      if state.take(.colon) != nil {
        if let value = try expr.parse(&state) {
          return TupleExpr.Element(label: state.token(label), value: value)
        }
      }
    }

    // Backtrack and parse an unlabeled element.
    state.restore(from: backup)
    if let value = try expr.parse(&state) {
      return TupleExpr.Element(value: value)
    }

    return nil
  }

  private static func parseTupleTypeExpr(
    in state: inout ParserState
  ) throws -> NodeID<TupleTypeExpr>? {
    // Parse the elements.
    guard let elementList = try tupleTypeExprElementList.parse(&state) else { return nil }

    return state.insert(
      TupleTypeExpr(
        elements: elementList.elements,
        site: state.range(from: elementList.opener.site.start)))
  }

  private static func parseTupleTypeExprElement(
    in state: inout ParserState
  ) throws -> TupleTypeExpr.Element? {
    let backup = state.backup()

    // Parse a labeled element.
    if let label = state.take(if: { $0.isLabel }) {
      if state.take(.colon) != nil {
        if let type = try expr.parse(&state) {
          return TupleTypeExpr.Element(label: state.token(label), type: type)
        }
      }
    }

    // Backtrack and parse an unlabeled element.
    state.restore(from: backup)
    if let type = try expr.parse(&state) {
      return TupleTypeExpr.Element(type: type)
    }

    return nil
  }

  private static func parseCompoundLiteral(in state: inout ParserState) throws -> AnyExprID? {
    let backup = state.backup()

    // Attempt to parse a map literal.
    do {
      if let expr = try mapLiteral.parse(&state) { return AnyExprID(expr) }
    } catch {}

    // Backtrack and parse a buffer literal.
    state.restore(from: backup)
    return try bufferLiteral.parse(&state).map(AnyExprID.init)
  }

  private static let bufferLiteral =
    (take(.lBrack).and(maybe(bufferComponentListContents)).and(take(.rBrack))
      .map({ (state, tree) -> NodeID<BufferLiteralExpr> in
        state.insert(
          BufferLiteralExpr(
            elements: tree.0.1 ?? [],
            site: tree.0.0.site.extended(upTo: state.currentIndex)))
      }))

  private static let bufferComponentListContents =
    (expr.and(zeroOrMany(take(.comma).and(expr).second))
      .map({ (state, tree) -> [AnyExprID] in [tree.0] + tree.1 }))

  private static let mapLiteral =
    (take(.lBrack).and(mapComponentListContents.or(mapComponentEmptyContents)).and(take(.rBrack))
      .map({ (state, tree) -> NodeID<MapLiteralExpr> in
        state.insert(
          MapLiteralExpr(
            elements: tree.0.1,
            site: tree.0.0.site.extended(upTo: state.currentIndex)))
      }))

  private static let mapComponentEmptyContents =
    (take(.colon)
      .map({ (_, _) -> [MapLiteralExpr.Element] in [] }))

  private static let mapComponentListContents =
    (mapComponent.and(zeroOrMany(take(.comma).and(mapComponent).second))
      .map({ (state, tree) -> [MapLiteralExpr.Element] in [tree.0] + tree.1 }))

  private static let mapComponent =
    (expr.and(take(.colon)).and(expr)
      .map({ (_, tree) -> MapLiteralExpr.Element in
        MapLiteralExpr.Element(key: tree.0.0, value: tree.1)
      }))

  private static let callArgument = Apply(parseArgument(in:))

  static let conditionalClause =
    (conditionalClauseItem.and(zeroOrMany(take(.comma).and(conditionalClauseItem).second))
      .map({ (_, tree) -> [ConditionItem] in [tree.0] + tree.1 }))

  static let conditionalClauseItem = Choose(
    bindingPattern.and(take(.assign)).and(expr)
      .map({ (state, tree) -> ConditionItem in
        let id = state.insert(
          BindingDecl(
            pattern: tree.0.0,
            initializer: tree.1,
            site: state.ast[tree.0.0].site.extended(upTo: state.currentIndex)))
        return .decl(id)
      }),
    or:
      expr
      .map({ (_, id) -> ConditionItem in .expr(id) })
  )

  // MARK: Comma-separated lists

  private static let staticArgumentList = DelimitedCommaSeparatedList(
    openerKind: .lAngle,
    closerKind: .rAngle,
    closerDescription: ">",
    elementParser: Apply(parseArgument(in:)))

  private static func parseStaticArgumentList(
    in state: inout ParserState
  ) throws -> [LabeledArgument]? {
    try parseList(in: &state, with: staticArgumentList)
  }

  private static let functionCallArgumentList = DelimitedCommaSeparatedList(
    openerKind: .lParen,
    closerKind: .rParen,
    closerDescription: ")",
    elementParser: Apply(parseArgument(in:)))

  private static func parseFunctionCallArgumentList(
    in state: inout ParserState
  ) throws -> [LabeledArgument]? {
    try parseList(in: &state, with: functionCallArgumentList)
  }

  private static let subscriptCallArgumentList = DelimitedCommaSeparatedList(
    openerKind: .lBrack,
    closerKind: .rBrack,
    closerDescription: "]",
    elementParser: Apply(parseArgument(in:)))

  private static func parseSubscriptCallArgumentList(
    in state: inout ParserState
  ) throws -> [LabeledArgument]? {
    try parseList(in: &state, with: subscriptCallArgumentList)
  }

  private static let attributeArgumentList = DelimitedCommaSeparatedList(
    openerKind: .lParen,
    closerKind: .rParen,
    closerDescription: ")",
    elementParser: Apply(parseAttributeArgument(in:)))

  private static func parseAttributeArgumentList(
    in state: inout ParserState
  ) throws -> [Attribute.Argument]? {
    try parseList(in: &state, with: attributeArgumentList)
  }

  private static let parameterList = DelimitedCommaSeparatedList(
    openerKind: .lParen,
    closerKind: .rParen,
    closerDescription: ")",
    elementParser: parameterDecl)

  private static func parseParameterList(
    in state: inout ParserState
  ) throws -> [NodeID<ParameterDecl>]? {
    try parseList(in: &state, with: parameterList)
  }

  private static let lambdaParameterList = DelimitedCommaSeparatedList(
    openerKind: .lParen,
    closerKind: .rParen,
    closerDescription: ")",
    elementParser: Apply(parseLambdaParameter(in:)))

  private static func parseLambdaParameterList(
    in state: inout ParserState
  ) throws -> [LambdaTypeExpr.Parameter]? {
    try parseList(in: &state, with: lambdaParameterList)
  }

  private static func parseList<C: Combinator>(
    in state: inout ParserState,
    with parser: DelimitedCommaSeparatedList<C>
  ) throws -> [C.Element]? where C.Context == ParserState {
    guard let result = try parser.parse(&state) else { return nil }

    if let separator = result.trailingSeparator {
      state.diagnostics.report(.error(unexpectedToken: separator))
    }

    return result.elements
  }

  private static let tupleExprElementList = DelimitedCommaSeparatedList(
    openerKind: .lParen,
    closerKind: .rParen,
    closerDescription: ")",
    elementParser: Apply(parseTupleExprElement(in:)))

  private static let tupleTypeExprElementList = DelimitedCommaSeparatedList(
    openerKind: .lBrace,
    closerKind: .rBrace,
    closerDescription: "}",
    elementParser: Apply(parseTupleTypeExprElement(in:)))

  // MARK: Patterns

  private static func anyPattern<Base: Combinator>(
    _ base: Base
  ) -> AnyCombinator<ParserState, AnyPatternID>
  where Base.Context == ParserState, Base.Element: PatternID {
    AnyCombinator(parse: { (state) in
      try base.parse(&state).map(AnyPatternID.init(_:))
    })
  }

  private static func parsePattern(in state: inout ParserState) throws -> AnyPatternID? {
    // `_` is always a wildcard pattern.
    if let u = state.take(.under) {
      return AnyPatternID(state.insert(WildcardPattern(site: u.site)))
    }

    // Attempt to parse a binding pattern.
    if let p = try parseBindingPattern(in: &state) {
      // Complain if we're already parsing a binding pattern.
      if state.contexts.last == .bindingPattern {
        state.diagnostics.report(.error(nestedBindingPattern: p, in: state.ast))
      }
      return AnyPatternID(p)
    }

    // Attempt to parse a tuple pattern.
    if let p = try tuplePattern.parse(&state) {
      return AnyPatternID(p)
    }

    // Attempt to parse a name pattern if we're in the context of a binding pattern.
    if state.contexts.last == .bindingPattern {
      if let p = try namePattern.parse(&state) {
        return AnyPatternID(p)
      }
    }

    // Default to an expression.
    guard let e = try expr.parse(&state) else { return nil }
    let p = state.insert(ExprPattern(expr: e, site: state.ast[e].site))
    return AnyPatternID(p)
  }

  private static let bindingPattern = Apply(parseBindingPattern(in:))

  static func parseBindingPattern(
    in state: inout ParserState
  ) throws -> NodeID<BindingPattern>? {
    guard let introducer = try parseBindingIntroducer(in: &state) else { return nil }

    // Push the context.
    state.contexts.append(.bindingPattern)
    defer { state.contexts.removeLast() }

    // Parse the subpattern.
    let subpattern = try state.expect("pattern", using: parsePattern(in:))

    // Parse the type annotation, if any.
    let annotation: AnyExprID?
    if state.take(.colon) != nil {
      annotation = try state.expect("type expression", using: parseExpr(in:))
    } else {
      annotation = nil
    }

    return state.insert(
      BindingPattern(
        introducer: introducer,
        subpattern: subpattern,
        annotation: annotation,
        site: state.range(from: introducer.site.start)))
  }

  private static func parseBindingIntroducer(
    in state: inout ParserState
  ) throws -> SourceRepresentable<BindingPattern.Introducer>? {
    guard let head = state.peek() else { return nil }

    let introducer: BindingPattern.Introducer
    switch head.kind {
    case .let:
      _ = state.take()
      introducer = .let

    case .var:
      _ = state.take()
      introducer = .var

    case .inout:
      _ = state.take()
      introducer = .inout

    case .sink:
      _ = state.take()
      _ = try state.expect("'let'", using: { $0.take(.let) })
      introducer = .sinklet

    default:
      return nil
    }

    return SourceRepresentable(
      value: introducer,
      range: head.site.extended(upTo: state.currentIndex))
  }

  static let exprPattern =
    (Apply<ParserState, AnyPatternID>({ (state) -> AnyPatternID? in
      // Attempt to parse tuples as patterns as deeply as possible.
      if let patternID = try tuplePattern.parse(&state) {
        return AnyPatternID(patternID)
      }

      // Attempt to parse a name pattern if we're in the context of a binding pattern.
      if state.contexts.last == .bindingPattern {
        if let patternID = try namePattern.parse(&state) {
          return AnyPatternID(patternID)
        }
      }

      // Default to an expression.
      guard let exprID = try expr.parse(&state) else { return nil }
      let id = state.insert(
        ExprPattern(
          expr: exprID,
          site: state.ast[exprID].site))
      return AnyPatternID(id)
    }))

  static let namePattern =
    (take(.name).map(
      { (state, token) -> NodeID<NamePattern> in
        let declID = state.insert(VarDecl(identifier: state.token(token)))
        return state.insert(NamePattern(decl: declID, site: token.site))
      }))

  static let tuplePattern =
    (take(.lParen).and(maybe(tuplePatternElementList)).and(take(.rParen))
      .map({ (state, tree) -> NodeID<TuplePattern> in
        state.insert(
          TuplePattern(
            elements: tree.0.1 ?? [],
            site: tree.0.0.site.extended(upTo: tree.1.site.end)))
      }))

  static let tuplePatternElementList =
    (tuplePatternElement.and(zeroOrMany(take(.comma).and(tuplePatternElement).second))
      .map({ (_, tree) -> [TuplePattern.Element] in [tree.0] + tree.1 }))

  static let tuplePatternElement =
    (Apply<ParserState, TuplePattern.Element>({ (state) in
      let backup = state.backup()

      // Parse a labeled element.
      if let label = state.take(if: { $0.isLabel }) {
        if state.take(.colon) != nil {
          if let value = try parsePattern(in: &state) {
            return TuplePattern.Element(label: state.token(label), pattern: value)
          }
        }
      }

      // Backtrack and parse an unlabeled element.
      state.restore(from: backup)
      if let value = try parsePattern(in: &state) {
        return TuplePattern.Element(label: nil, pattern: value)
      }

      return nil
    }))

  static let wildcardPattern =
    (take(.under)
      .map({ (state, token) -> NodeID<WildcardPattern> in
        state.insert(WildcardPattern(site: token.site))
      }))

  // MARK: Statements

  private static func anyStmt<Base: Combinator>(
    _ base: Base
  ) -> AnyCombinator<ParserState, AnyStmtID>
  where Base.Context == ParserState, Base.Element: StmtID {
    AnyCombinator(parse: { (state) in
      try base.parse(&state).map(AnyStmtID.init(_:))
    })
  }

  static let stmt: Recursive<ParserState, AnyStmtID> = (Recursive(_stmt.parse(_:)))

  static let _stmt =
    (oneOf([
      anyStmt(braceStmt),
      anyStmt(discardStmt),
      anyStmt(doWhileStmt),
      anyStmt(whileStmt),
      anyStmt(forStmt),
      anyStmt(returnStmt),
      anyStmt(yieldStmt),
      anyStmt(breakStmt),
      anyStmt(continueStmt),
      anyStmt(bindingStmt),
      anyStmt(declStmt),
      anyStmt(exprStmt),
    ]))

  static let braceStmt =
    (take(.lBrace)
      .and(zeroOrMany(take(.semi)))
      .and(zeroOrMany(stmt.and(zeroOrMany(take(.semi))).first))
      .and(take(.rBrace))
      .map({ (state, tree) -> NodeID<BraceStmt> in
        state.insert(
          BraceStmt(stmts: tree.0.1, site: tree.0.0.0.site.extended(upTo: state.currentIndex)))
      }))

  static let discardStmt =
    (take(.under).and(take(.assign)).and(expr)
      .map({ (state, tree) -> NodeID<DiscardStmt> in
        state.insert(
          DiscardStmt(expr: tree.1, site: tree.0.0.site.extended(upTo: state.currentIndex)))
      }))

  static let doWhileStmt =
    (take(.do).and(loopBody).and(take(.while)).and(expr)
      .map({ (state, tree) -> NodeID<DoWhileStmt> in
        state.insert(
          DoWhileStmt(
            body: tree.0.0.1, condition: tree.1,
            site: tree.0.0.0.site.extended(upTo: state.currentIndex)))
      }))

  static let whileStmt =
    (take(.while).and(conditionalClause).and(loopBody)
      .map({ (state, tree) -> NodeID<WhileStmt> in
        state.insert(
          WhileStmt(
            condition: tree.0.1, body: tree.1,
            site: tree.0.0.site.extended(upTo: state.currentIndex)))
      }))

  static let forStmt =
    (take(.for).and(bindingPattern).and(forSite).and(maybe(forFilter)).and(loopBody)
      .map({ (state, tree) -> NodeID<ForStmt> in
        let decl = state.insert(
          BindingDecl(
            pattern: tree.0.0.0.1,
            initializer: nil,
            site: state.ast[tree.0.0.0.1].site))
        return state.insert(
          ForStmt(
            binding: decl, domain: tree.0.0.1, filter: tree.0.1, body: tree.1,
            site: tree.0.0.0.0.site.extended(upTo: state.currentIndex)))
      }))

  static let forSite = (take(.in).and(expr).second)

  static let forFilter = (take(.where).and(expr).second)

  static let loopBody = inContext(.loopBody, apply: braceStmt)

  static let returnStmt =
    (take(.return).and(maybe(onSameLine(expr)))
      .map({ (state, tree) -> NodeID<ReturnStmt> in
        state.insert(
          ReturnStmt(
            value: tree.1,
            site: tree.0.site.extended(upTo: state.currentIndex)))
      }))

  static let yieldStmt =
    (take(.yield).and(onSameLine(expr))
      .map({ (state, tree) -> NodeID<YieldStmt> in
        state.insert(
          YieldStmt(
            value: tree.1,
            site: tree.0.site.extended(upTo: state.currentIndex)))
      }))

  static let breakStmt =
    (take(.break)
      .map({ (state, token) -> NodeID<BreakStmt> in
        state.insert(BreakStmt(site: token.site))
      }))

  static let continueStmt =
    (take(.continue)
      .map({ (state, token) -> NodeID<ContinueStmt> in
        state.insert(ContinueStmt(site: token.site))
      }))

  static let bindingStmt =
    (Apply<ParserState, AnyStmtID>({ (state) -> AnyStmtID? in
      let backup = state.backup()
      do {
        if let element = try conditionalBindingStmt.parse(&state) { return AnyStmtID(element) }
      } catch {}
      state.restore(from: backup)

      if let decl = try bindingDecl.parse(&state) {
        let id = state.insert(
          DeclStmt(
            decl: AnyDeclID(decl),
            site: state.ast[decl].site))
        return AnyStmtID(id)
      } else {
        return nil
      }
    }))

  static let conditionalBindingStmt =
    (bindingDecl.and(take(.else)).and(conditionalBindingFallback)
      .map({ (state, tree) -> NodeID<CondBindingStmt> in
        let bindingSite = state.ast[tree.0.0].site

        if state.ast[tree.0.0].initializer == nil {
          throw Diagnostics(
            .error(
              "conditional binding requires an initializer",
              at: bindingSite.extended(upTo: bindingSite.start)))
        }

        return state.insert(
          CondBindingStmt(
            binding: tree.0.0,
            fallback: tree.1,
            site: bindingSite.extended(upTo: state.currentIndex)))
      }))

  static let conditionalBindingFallback =
    (conditionalBindingFallbackStmt.or(conditionalBindingFallbackExpr))

  static let conditionalBindingFallbackExpr =
    (expr.map({ (_, id) -> CondBindingStmt.Fallback in .expr(id) }))

  static let conditionalBindingFallbackStmt =
    (oneOf([
      anyStmt(breakStmt),
      anyStmt(continueStmt),
      anyStmt(returnStmt),
      anyStmt(braceStmt),
    ])
    .map({ (_, id) -> CondBindingStmt.Fallback in .exit(id) }))

  static let declStmt =
    (Apply(parseDecl)
      .map({ (state, decl) -> NodeID<DeclStmt> in
        state.insert(DeclStmt(decl: decl, site: state.ast[decl].site))
      }))

  static let exprStmt = Apply(parseExprOrAssignStmt(in:))

  private static func parseExprOrAssignStmt(in state: inout ParserState) throws -> AnyStmtID? {
    guard let lhs = try expr.parse(&state) else { return nil }

    // Return an expression statement unless the next token is `=`.
    guard let assign = state.take(.assign) else {
      let stmt = state.insert(
        ExprStmt(expr: lhs, site: state.ast[lhs].site))
      return AnyStmtID(stmt)
    }

    if !state.hasLeadingAndTrailingWhitespaces(assign) {
      state.diagnostics.report(.error(assignOperatorRequiresWhitespaces: assign))
    }

    let rhs = try state.expect("expression", using: parseExpr(in:))

    let stmt = state.insert(
      AssignStmt(
        left: lhs,
        right: rhs,
        site: state.range(from: state.ast[lhs].site.start)))
    return AnyStmtID(stmt)
  }

  // MARK: Type expressions

  private static let nameTypeExpr = Apply(parseNameExpr(in:))

  private static func parseLambdaParameter(
    in state: inout ParserState
  ) throws -> LambdaTypeExpr.Parameter? {
    let backup = state.backup()

    // Parse a labeled parameter.
    if let label = state.take(if: { $0.isLabel }) {
      if state.take(.colon) != nil {
        if let type = try parameterTypeExpr.parse(&state) {
          return LambdaTypeExpr.Parameter(label: state.token(label), type: type)
        }
      }
    }

    // Backtrack and parse an unlabeled parameter.
    state.restore(from: backup)
    if let type = try parameterTypeExpr.parse(&state) {
      return LambdaTypeExpr.Parameter(type: type)
    }

    return nil
  }

  static let parameterTypeExpr =
    (maybe(passingConvention)
      .andCollapsingSoftFailures(expr)
      .map({ (state, tree) -> NodeID<ParameterTypeExpr> in
        let s = state.range(from: tree.0?.site.start ?? state.ast[tree.1].site.start)
        return state.insert(
          ParameterTypeExpr(
            convention: tree.0
              ?? SourceRepresentable(
                value: .let,
                range: state.lexer.sourceCode.emptyRange(at: s.start)),
            bareType: tree.1,
            site: s
          ))
      }))

  static let receiverEffect = accessEffect

  static let passingConvention = accessEffect

  static let accessEffect = translate([
    .let: AccessEffect.let,
    .inout: AccessEffect.inout,
    .set: AccessEffect.set,
    .sink: AccessEffect.sink,
    .yielded: AccessEffect.yielded,
  ])

  static let whereClause =
    (take(.where).and(whereClauseConstraintList)
      .map({ (state, tree) -> SourceRepresentable<WhereClause> in
        SourceRepresentable(
          value: WhereClause(constraints: tree.1),
          range: tree.0.site.extended(upTo: state.currentIndex))
      }))

  static let whereClauseConstraintList =
    (whereClauseConstraint.and(zeroOrMany(take(.comma).and(whereClauseConstraint).second))
      .map({ (state, tree) -> [SourceRepresentable<WhereClause.ConstraintExpr>] in
        [tree.0] + tree.1
      }))

  static let whereClauseConstraint = (typeConstraint.or(valueConstraint))

  static let typeConstraint =
    (Apply<ParserState, SourceRepresentable<WhereClause.ConstraintExpr>>({ (state) in
      guard let lhs = try parseNameExpr(in: &state) else { return nil }

      // equality-constraint
      if state.take(.equal) != nil {
        let rhs = try state.expect("type expression", using: parseExpr(in:))
        return SourceRepresentable(
          value: .equality(l: lhs, r: rhs),
          range: state.ast[lhs].site.extended(upTo: state.currentIndex))
      }

      // conformance-constraint
      if state.take(.colon) != nil {
        let traits = try state.expect("trait composition", using: traitComposition)
        return SourceRepresentable(
          value: .conformance(l: lhs, traits: traits),
          range: state.ast[lhs].site.extended(upTo: state.currentIndex))
      }

      throw Diagnostics(.error(expected: "constraint operator", at: state.currentLocation))
    }))

  static let valueConstraint =
    (valueAttribute.and(expr)
      .map({ (state, tree) -> SourceRepresentable<WhereClause.ConstraintExpr> in
        SourceRepresentable(
          value: .value(tree.1),
          range: tree.0.site.extended(upTo: state.currentIndex))
      }))

  static let traitComposition =
    (nameTypeExpr.and(zeroOrMany(take(.ampersand).and(nameTypeExpr).second))
      .map({ (state, tree) -> TraitComposition in [tree.0] + tree.1 }))

  // MARK: Attributes

  static func parseDeclAttribute(
    in state: inout ParserState
  ) throws -> SourceRepresentable<Attribute>? {
    guard let introducer = state.take(.attribute) else { return nil }
    let arguments = try parseAttributeArgumentList(in: &state) ?? []

    return SourceRepresentable(
      value: Attribute(name: state.token(introducer), arguments: arguments),
      range: state.range(from: introducer.site.start))
  }

  private static func parseAttributeArgument(
    in state: inout ParserState
  ) throws -> Attribute.Argument? {
    if let token = state.take(.int) {
      if let value = Int(state.lexer.sourceCode[token.site]) {
        return .integer(SourceRepresentable(value: value, range: token.site))
      } else {
        throw Diagnostics(.error("invalid integer literal", at: token.site))
      }
    }

    if let token = state.take(.string) {
      let value = String(state.lexer.sourceCode[token.site].dropFirst().dropLast())
      return .string(SourceRepresentable(value: value, range: token.site))
    }

    return nil
  }

  static let typeAttribute = attribute("@type")

  static let valueAttribute = attribute("@value")

}

/// The attributes and modifiers preceeding a declaration.
struct DeclPrologue {

  /// Indicates whether the prologue is empty.
  let isEmpty: Bool

  /// The index of the first character in the prologue.
  let startIndex: String.Index

  /// The attributes in the prologue.
  let attributes: [SourceRepresentable<Attribute>]

  /// The access modifiers in the prologue.
  let accessModifiers: Set<SourceRepresentable<AccessModifier>>

  /// The member modifiers in the prologue.
  let memberModifiers: Set<SourceRepresentable<MemberModifier>>

  /// Indicates whether the prologue contains the `static` member modifier.
  var isStatic: Bool {
    memberModifiers.contains(where: { (m) in m.value == .static })
  }

}

/// The parsed head of a function declaration.
struct FunctionDeclHead {

  /// The site of the `fun` introducer.
  let introducerSite: SourceRange

  /// The stem of the declared identifier.
  let stem: SourceRepresentable<String>

  /// The notation of the declared function, if any.
  let notation: SourceRepresentable<OperatorNotation>?

  /// The generic clause of the declaration, if any.
  let genericClause: SourceRepresentable<GenericClause>?

  /// The capture list of the declaration.
  let captures: [NodeID<BindingDecl>]

}

/// The parsed signature of a function declaration.
struct FunctionDeclSignature {

  /// The parameters of the declaration.
  let parameters: [NodeID<ParameterDecl>]

  /// The receiver effect of the declaration, if any.
  let receiverEffect: SourceRepresentable<AccessEffect>?

  /// The return type annotation of the declaration, if any.
  let output: AnyExprID?

}

/// The body of a function or method declaration.
enum FunctionOrMethodDeclBody {

  case function(FunctionDecl.Body)

  case method([NodeID<MethodImpl>])

}

/// The parsed head of a subscript declaration.
struct SubscriptDeclHead {

  /// The introducer of the declaration.
  let introducer: SourceRepresentable<SubscriptDecl.Introducer>

  /// The stem of the declared identifier, if any.
  let stem: SourceRepresentable<String>?

  /// The generic clause of the declaration, if any.
  let genericClause: SourceRepresentable<GenericClause>?

  /// The capture list of the declaration.
  let captures: [NodeID<BindingDecl>]

}

/// The parsed head of a property declaration.
struct PropertyDeclHead {

  /// The introducer of the declaration.
  let introducer: SourceRepresentable<SubscriptDecl.Introducer>

  /// The stem of the declared identifier.
  let stem: SourceRepresentable<String>

}

/// The parsed signature of a subscript declaration.
struct SubscriptDeclSignature {

  /// The parameters of the declaration.
  let parameters: [NodeID<ParameterDecl>]

  /// The return type annotation of the declaration.
  let output: AnyExprID

}

/// The parsed component of a name expression.
struct NameExprComponent {

  /// The site from which `self` was parsed.
  let site: SourceRange

  /// The name of the component.
  let name: SourceRepresentable<Name>

  /// The static arguments of the component.
  let arguments: [LabeledArgument]

}

/// A combinator that parses tokens with a specific kind.
struct TakeKind: Combinator {

  typealias Context = ParserState

  typealias Element = Token

  /// The kind of the token to consume.
  let kind: Token.Kind

  func parse(_ state: inout ParserState) throws -> Token? {
    state.take(kind)
  }

}

/// A combinator that parses contextual keywords.
struct ContextualKeyword<T: RawRepresentable>: Combinator where T.RawValue == String {

  typealias Context = ParserState

  typealias Element = SourceRepresentable<T>

  func parse(_ state: inout ParserState) throws -> Element? {
    if let next = state.peek(), next.kind == .name {
      if let value = T(rawValue: String(state.lexer.sourceCode[next.site])) {
        _ = state.take()
        return SourceRepresentable(value: value, range: next.site)
      }
    }
    return nil
  }

}

/// A combinator that updates the parsing contexts.
struct WrapInContext<Base: Combinator>: Combinator where Base.Context == ParserState {

  typealias Context = ParserState

  typealias Element = Base.Element

  /// The context in which `base` should be applied.
  let context: ParserState.Context

  /// The underlying combinator.
  public let base: Base

  func parse(_ state: inout ParserState) throws -> Element? {
    state.contexts.append(context)
    defer { state.contexts.removeLast() }
    return try base.parse(&state)
  }

}

/// A combinator that parses comma-separated lists of elements delimited by tokens on both ends.
struct DelimitedCommaSeparatedList<E: Combinator>: Combinator where E.Context == ParserState {

  typealias Context = ParserState

  /// The result of a comma-separated list parser.
  struct Element {

    /// The left delimiter of the list.
    let opener: Token

    /// The right delimiter of the list, if parsed.
    let closer: Token?

    /// The trailing comma, if parsed.
    let trailingSeparator: Token?

    /// The elements of the list.
    let elements: [E.Element]

  }

  /// The kind of the left delimiter.
  let openerKind: Token.Kind

  /// The kind of the right delimiter.
  let closerKind: Token.Kind

  /// The description of the right delimiter (for diagnostics).
  let closerDescription: String

  /// The parser recognizing the list's elements.
  let elementParser: E

  func parse(_ state: inout ParserState) throws -> Element? {
    // Parse the opening angle.
    guard let opener = state.take(openerKind) else { return nil }

    // Parse the elements.
    var elements: [E.Element] = []
    var trailingSeparator: Token? = nil
    var closer: Token? = nil

    while true {
      // Parse one element.
      if let element = try elementParser.parse(&state) {
        elements.append(element)

        // Look for a separator.
        trailingSeparator = nil
        if let t = state.take(.comma) {
          trailingSeparator = t
          continue
        }
      }

      // If we get here, we either parsed an element not followed by a separator (1), or we got a
      // soft failure and didn't consume anything from the stream (2). In both case, we should
      // expect the right delimiter.
      if let t = state.take(closerKind) {
        closer = t
        break
      }

      // If we got here by (2) but didn't parse any element yet, diagnose a missing delimiter and
      // exit the loop.
      if elements.isEmpty {
        state.diagnostics.report(
          .error(expected: closerDescription, matching: opener, in: state))
        break
      }

      // If we got here by (1), diagnose a missing separator and try to parse the next element
      // unless we reached EOF. Otherwise, diagnose a missing expression and exit.
      if trailingSeparator == nil {
        if let head = state.peek() {
          state.diagnostics.report(
            .error(expected: "',' separator", at: head.site.first()))
          continue
        } else {
          state.diagnostics.report(
            .error(expected: closerDescription, matching: opener, in: state))
          break
        }
      } else {
        state.diagnostics.report(
          .error(expected: "expression", at: state.currentLocation))
        break
      }
    }

    return Element(
      opener: opener,
      closer: closer,
      trailingSeparator: trailingSeparator,
      elements: elements)
  }

}

/// Creates a combinator that parses tokens with the specified kind.
private func take(_ kind: Token.Kind) -> TakeKind {
  TakeKind(kind: kind)
}

/// Creates a combinator that parses name tokens with the specified value.
private func take(nameTokenWithValue value: String) -> Apply<ParserState, Token> {
  Apply({ (state) in state.take(nameTokenWithValue: value) })
}

/// Creates a combinator that parses attribute tokens with the specified name.
private func attribute(_ name: String) -> Apply<ParserState, Token> {
  Apply({ (state) in state.take(attribute: name) })
}

/// Creates a combinator that translates token kinds to instances of type.
private func translate<T>(
  _ table: [Token.Kind: T]
) -> Apply<ParserState, SourceRepresentable<T>> {
  Apply({ (state) in
    guard let head = state.peek() else { return nil }
    if let translation = table[head.kind] {
      _ = state.take()
      return SourceRepresentable(value: translation, range: head.site)
    } else {
      return nil
    }
  })
}

/// Creates a combinator that pushes `context` to the parser state before applying, and pops
/// that context afterward.
private func inContext<Base: Combinator>(
  _ context: ParserState.Context,
  apply base: Base
) -> WrapInContext<Base> {
  WrapInContext(context: context, base: base)
}

/// Creates a combinator that applies `base` only if its input is not preceeded by whitespaces.
private func withoutLeadingWhitespace<Base: Combinator>(
  _ base: Base
) -> Apply<ParserState, Base.Element>
where Base.Context == ParserState {
  Apply({ (state) in try state.hasLeadingWhitespace ? nil : base.parse(&state) })
}

/// Creates a combinator that applies `base` only if its input is not preceeded by newlines.
private func onSameLine<Base: Combinator>(
  _ base: Base
) -> Apply<ParserState, Base.Element>
where Base.Context == ParserState {
  Apply({ (state) in
    if let t = state.peek() {
      return try state.hasNewline(before: t)
        ? nil
        : base.parse(&state)
    } else {
      // Let `base` handle end of stream.
      return try base.parse(&state)
    }
  })
}

extension OperatorNotation {

  /// Creates an instance from `token`'s kind, or returns `nil` if `token` does not represent an
  /// operator notation.
  fileprivate init?(_ token: Token) {
    switch token.kind {
    case .infix: self = .infix
    case .prefix: self = .prefix
    case .postfix: self = .postfix
    default: return nil
    }
  }

}

extension ParserState {

  fileprivate func token(_ t: Token) -> SourceRepresentable<Identifier> {
    .init(value: String(lexer.sourceCode[t.site]), range: t.site)
  }

}

extension AST {

  /// Imports and returns a new module with the given `name` from `sourceCode`, writing diagnostics
  /// to `diagnostics`.
<<<<<<< HEAD
  public mutating func makeModule<S: Sequence>(
    _ name: String, sourceCode: S, diagnostics: inout Diagnostics
  ) throws -> NodeID<ModuleDecl> where S.Element == SourceFile {
    var translations: [NodeID<TopLevelDeclSet>] = []
=======
  ///
  /// - Parameter builtinModuleAccess: whether the module is allowed to access the builtin module.
  public mutating func makeModule<S: Sequence>(
    _ name: String, sourceCode: S,
    builtinModuleAccess: Bool = false,
    diagnostics: inout Diagnostics
  ) throws -> NodeID<ModuleDecl>
  where S.Element == SourceFile {
    let newModule = self.insert(
      synthesized: ModuleDecl(name, builtinModuleAccess: builtinModuleAccess))

>>>>>>> 4064c7d0
    for f in sourceCode {
      do {
        try translations.append(Parser.parse(f, in: &self, diagnostics: &diagnostics))
      } catch _ as Diagnostics {
        // Suppress the error until all files are parsed.
      }
    }

    let m = insert(ModuleDecl(name: name, sources: translations), diagnostics: &diagnostics)
    try diagnostics.throwOnError()
    return m
  }

}<|MERGE_RESOLUTION|>--- conflicted
+++ resolved
@@ -3399,24 +3399,14 @@
 
   /// Imports and returns a new module with the given `name` from `sourceCode`, writing diagnostics
   /// to `diagnostics`.
-<<<<<<< HEAD
-  public mutating func makeModule<S: Sequence>(
-    _ name: String, sourceCode: S, diagnostics: inout Diagnostics
-  ) throws -> NodeID<ModuleDecl> where S.Element == SourceFile {
-    var translations: [NodeID<TopLevelDeclSet>] = []
-=======
   ///
   /// - Parameter builtinModuleAccess: whether the module is allowed to access the builtin module.
   public mutating func makeModule<S: Sequence>(
     _ name: String, sourceCode: S,
     builtinModuleAccess: Bool = false,
     diagnostics: inout Diagnostics
-  ) throws -> NodeID<ModuleDecl>
-  where S.Element == SourceFile {
-    let newModule = self.insert(
-      synthesized: ModuleDecl(name, builtinModuleAccess: builtinModuleAccess))
-
->>>>>>> 4064c7d0
+  ) throws -> NodeID<ModuleDecl> where S.Element == SourceFile {
+    var translations: [NodeID<TranslationUnit>] = []
     for f in sourceCode {
       do {
         try translations.append(Parser.parse(f, in: &self, diagnostics: &diagnostics))
@@ -3425,7 +3415,9 @@
       }
     }
 
-    let m = insert(ModuleDecl(name: name, sources: translations), diagnostics: &diagnostics)
+    let m = insert(
+      ModuleDecl(name, sources: translations, builtinModuleAccess: builtinModuleAccess),
+      diagnostics: &diagnostics)
     try diagnostics.throwOnError()
     return m
   }
