import ArgumentParser
import CodeGenCXX
import Core
import Foundation
import FrontEnd
import IR
import Utils
import ValModule

public struct ValCommand: ParsableCommand {

  /// The type of the output files to generate.
  private enum OutputType: ExpressibleByArgument {

    /// AST before type-checking.
    case rawAST

    /// Val IR before mandatory transformations.
    case rawIR

    /// Val IR.
    case ir

    /// C++ code
    case cpp

    /// Executable binary.
    case binary

    init?(argument: String) {
      switch argument {
      case "raw-ast":
        self = .rawAST
      case "raw-ir":
        self = .rawIR
      case "ir":
        self = .ir
      case "cpp":
        self = .cpp
      case "binary":
        self = .binary
      default:
        return nil
      }
    }

  }

  /// The identifier of a C++ compiler.
  private enum CXXCompiler: String, ExpressibleByArgument, RawRepresentable {

    case clang

    case gcc

    case msvc

    init?(argument: String) {
      guard let s = CXXCompiler(rawValue: argument) else { return nil }
      #if !os(Windows)
        if s == .msvc { return nil }
      #endif
      self = s
    }

  }

  /// An error indicating that the compiler's environment is not properly configured.
  private struct EnvironmentError: Error {

    /// The error's message.
    let message: String

  }

  public static let configuration = CommandConfiguration(commandName: "valc")

  @Flag(
    name: [.customLong("modules")],
    help: "Compile inputs as separate modules.")
  private var compileInputAsModules: Bool = false

  @Flag(
    name: [.customLong("import-builtin")],
    help: "Import the built-in module.")
  private var importBuiltinModule: Bool = false

  @Flag(
    name: [.customLong("no-std")],
    help: "Do not include the standard library.")
  private var noStandardLibrary: Bool = false

  @Flag(
    name: [.customLong("typecheck")],
    help: "Type-check the input file(s).")
  private var typeCheckOnly: Bool = false

  @Option(
    name: [.customLong("trace-inference")],
    help: ArgumentHelp(
      "Enable tracing of type inference requests at the given line.",
      valueName: "file:line"))
  private var inferenceTracingSite: SourceLine?

  @Option(
    name: [.customLong("emit")],
    help: ArgumentHelp(
      "Emit the specified type output files. From: raw-ast, raw-ir, ir, cpp, binary",
      valueName: "output-type"))
  private var outputType: OutputType = .binary

  @Option(
    name: [.customLong("cc")],
    help: ArgumentHelp(
      "Select the C++ compiler used by the Val backend. From: clang, gcc, msvc (Windows only)",
      valueName: "CXXCompiler"))
  private var cxxCompiler: CXXCompiler = .clang

  @Option(
    name: [.customLong("cc-flags")],
    help: ArgumentHelp(
      "Specify flags for the CXX compiler to use",
      valueName: "CXXCompilerFlags"))
  private var ccFlags: [String] = []

  @Option(
    name: [.customShort("o")],
    help: ArgumentHelp("Write output to <file>.", valueName: "file"),
    transform: URL.init(fileURLWithPath:))
  private var outputURL: URL?

  @Flag(
    name: [.short, .long],
    help: "Use verbose output.")
  private var verbose: Bool = false

  @Argument(
    transform: URL.init(fileURLWithPath:))
  private var inputs: [URL]

  public init() {}

  /// The URL of the current working directory.
  private var currentDirectory: URL {
    URL(fileURLWithPath: FileManager.default.currentDirectoryPath, isDirectory: true)
  }

  public func run() throws {
    var errorLog = StandardErrorLog()
    ValCommand.exit(withError: try execute(loggingTo: &errorLog))
  }

  /// Executes the command, logging Val messages to `errorLog`, and returns its exit status.
  ///
  /// Propagates any thrown errors that are not Val diagnostics,
  public func execute<ErrorLog: Log>(loggingTo errorLog: inout ErrorLog) throws -> ExitCode {
    do {
      try executeCommand(loggingTo: &errorLog)
    } catch let d as DiagnosticSet {
      assert(d.containsError, "Diagnostics containing no errors were thrown")
      return ExitCode.failure
    }
    return ExitCode.success
  }

  /// Executes the command, logging Val messages to `errorLog`.
  private func executeCommand<ErrorLog: Log>(loggingTo errorLog: inout ErrorLog) throws {
    var diagnostics = DiagnosticSet()
    defer { errorLog.log(diagnostics: diagnostics) }

    if compileInputAsModules {
      fatalError("compilation as modules not yet implemented.")
    }

    let productName = makeProductName(inputs)

    var ast = AST.coreModule

    // The module whose Val files were given on the command-line
    let sourceModule = try ast.makeModule(
      productName, sourceCode: sourceFiles(in: inputs),
      builtinModuleAccess: importBuiltinModule, diagnostics: &diagnostics)

    if outputType == .rawAST {
      try write(ast, to: astFile(productName))
      return
    }

    let program = try TypedProgram(
      ast, tracingInferenceIn: inferenceTracingSite, diagnostics: &diagnostics)
    if typeCheckOnly { return }

    // IR

    var sourceIR = try IR.Module(lowering: sourceModule, in: program, diagnostics: &diagnostics)
    if outputType != .rawIR {
      try sourceIR.applyMandatoryPasses(reportingDiagnosticsInto: &diagnostics)
    }
    if outputType == .ir || outputType == .rawIR {
      try sourceIR.description.write(to: irFile(productName), atomically: true, encoding: .utf8)
      return
    }

    // C++

    let codeFormatter: CodeTransform? = (try? find("clang-format")).map({
      clangFormatter(URL(fileURLWithPath: $0))
    })

    let cxxModules = (
<<<<<<< HEAD
      core: program.cxx(program.corelib!, withFormatter: codeFormatter),
      source: program.cxx(program[sourceModule], withFormatter: codeFormatter)
=======
      core: program.cxx(program.coreLibrary!), source: program.cxx(program[sourceModule])
>>>>>>> 41040878
    )

    if outputType == .cpp {
      try write(cxxModules.core, to: coreLibCXXOutputBase, loggingTo: &errorLog)
      try write(cxxModules.source, to: sourceModuleCXXOutputBase(productName), loggingTo: &errorLog)
      return
    }

    // Executables

    assert(outputType == .binary)
    try writeExecutableCode(cxxModules, productName: productName, loggingTo: &errorLog)
  }

  /// Returns `outputURL` transformed as a suitable executable file path, using `productName` as
  /// a default name if `outputURL` is `nil`.
  ///
  /// The returned path has a `.exe` extension on Windows.
  private func executableOutputPath(_ outputURL: URL?, default productName: String) -> String {
    var binaryPath = outputURL?.path ?? URL(fileURLWithPath: productName).path
    #if os(Windows)
      if !binaryPath.hasSuffix(".exe") { binaryPath += ".exe" }
    #endif
    return binaryPath
  }

  /// Given the transpiled core and source modules and the desired name of compiler's product,
  /// generates a binary product into a temporary build directory, logging errors to `errorLog`.
  func writeExecutableCode<L: Log>(
    _ cxxModules: (core: TypedProgram.CXXModule, source: TypedProgram.CXXModule),
    productName: String,
    loggingTo errorLog: inout L
  ) throws {
    let buildDirectory = FileManager.default.temporaryDirectory

    try write(
      cxxModules.core, to: buildDirectory.appendingPathComponent(CXXTranspiler.coreLibModuleName),
      loggingTo: &errorLog)

    try write(
      cxxModules.source, to: buildDirectory.appendingPathComponent(productName),
      loggingTo: &errorLog)

    let binaryPath = executableOutputPath(outputURL, default: productName)
    var arguments: [String] = []
    if cxxCompiler == .msvc {
      arguments = ccFlags.map({ "/\($0)" })
      arguments += [
        buildDirectory.appendingPathComponent(productName + ".cpp").path,
        "/link",
        "/out:" + binaryPath,
      ]
    } else {
      arguments = ccFlags.map({ "-\($0)" })
      arguments += [
        "-o", binaryPath,
        "-I", buildDirectory.path,
        buildDirectory.appendingPathComponent(productName + ".cpp").path,
      ]
    }
    try runCommandLine(find(cxxCompiler), arguments, loggingTo: &errorLog)
  }

  /// If `inputs` contains a single URL `u` whose path is non-empty, returns the last component of
  /// `u` without any path extension and stripping all leading dots. Otherwise, returns "Main".
  private func makeProductName(_ inputs: [URL]) -> String {
    if let u = inputs.uniqueElement {
      let n = u.deletingPathExtension().lastPathComponent.drop(while: { $0 == "." })
      if !n.isEmpty { return String(n) }
    }
    return "Main"
  }

  /// Writes the code for `m` to .h/.cpp files having the given `basePath`, logging diagnostics to
  /// `log`.
  private func write<L: Log>(
    _ m: TypedProgram.CXXModule, to basePath: URL, loggingTo log: inout L
  ) throws {
    try write(m.text.headerCode, toURL: basePath.appendingPathExtension("h"), loggingTo: &log)
    try write(m.text.sourceCode, toURL: basePath.appendingPathExtension("cpp"), loggingTo: &log)
  }

  /// Writes `source` to the `filename`, possibly with verbose logging.
  private func write<L: Log>(_ source: String, toURL url: URL, loggingTo log: inout L) throws {
    if verbose {
      log.log("Writing \(url)")
    }
    try source.write(to: url, atomically: true, encoding: .utf8)
  }

  /// Creates a module from the contents at `url` and adds it to the AST.
  ///
  /// - Requires: `url` must denote a directly.
  private func addModule(url: URL) {
    fatalError("not implemented")
  }

  /// Returns the path of the specified C++ compiler's executable.
  private func find(_ compiler: CXXCompiler) throws -> String {
    switch compiler {
    case .clang:
      return try find("clang++")
    case .gcc:
      return try find("g++")
    case .msvc:
      return try find("cl")
    }
  }

  /// Returns the path of the specified executable.
  private func find(_ executable: String) throws -> String {
    // Nothing to do if `executable` is a path
    if executable.contains("/") {
      return executable
    }

    // Check the cache.
    if let path = ValCommand.executableLocationCache[executable] {
      return path
    }

    // Search in the current working directory.
    var candidateURL = currentDirectory.appendingPathComponent(executable)
    if FileManager.default.fileExists(atPath: candidateURL.path) {
      ValCommand.executableLocationCache[executable] = candidateURL.path
      return candidateURL.path
    }

    // Search in the PATH(for Windows).
    #if os(Windows)
      let environmentPath = ProcessInfo.processInfo.environment["Path"] ?? ""
      for bareType in environmentPath.split(separator: ";") {
        candidateURL = URL(fileURLWithPath: String(bareType)).appendingPathComponent(executable)
        if FileManager.default.fileExists(atPath: candidateURL.path + ".exe") {
          ValCommand.executableLocationCache[executable] = candidateURL.path
          return candidateURL.path
        }
      }
    // Search in the PATH(for Linux and MacOS).
    #else
      let environmentPath = ProcessInfo.processInfo.environment["PATH"] ?? ""
      for bareType in environmentPath.split(separator: ":") {
        candidateURL = URL(fileURLWithPath: String(bareType)).appendingPathComponent(executable)
        if FileManager.default.fileExists(atPath: candidateURL.path) {
          ValCommand.executableLocationCache[executable] = candidateURL.path
          return candidateURL.path
        }
      }
    #endif
    throw EnvironmentError(message: "executable not found: \(executable)")
  }

  /// Executes the program at `path` with the specified arguments in a subprocess.
  @discardableResult
  private func runCommandLine<L: Log>(
    _ programPath: String,
    _ arguments: [String] = [],
    loggingTo log: inout L
  ) throws -> String? {
    if verbose {
      log.log(([programPath] + arguments).joined(separator: " "))
    }

    let pipe = Pipe()
    let process = Process()
    process.executableURL = URL(fileURLWithPath: programPath)
    process.arguments = arguments
    process.standardOutput = pipe
    try process.run()
    process.waitUntilExit()

    let data = pipe.fileHandleForReading.readDataToEndOfFile()
    return String(data: data, encoding: .utf8).flatMap({ (result) -> String? in
      let trimmed = result.trimmingCharacters(in: .whitespacesAndNewlines)
      return trimmed.isEmpty ? nil : trimmed
    })
  }

  /// A map from executable name to path of the named binary.
  private static var executableLocationCache: [String: String] = [:]

  /// Writes a textual descriptioni of `input` to the given `output` file.
  func write(_ input: AST, to output: URL) throws {
    let encoder = JSONEncoder().forAST
    try encoder.encode(input).write(to: output, options: .atomic)
  }

  /// Given the desired name of the compiler's product, returns the file to write when "raw-ast" is
  /// selected as the output type.
  private func astFile(_ productName: String) -> URL {
    outputURL ?? URL(fileURLWithPath: productName + ".ast.json")
  }

  /// Given the desired name of the compiler's product, returns the file to write when "ir" or
  /// "raw-ir" is selected as the output type.
  private func irFile(_ productName: String) -> URL {
    outputURL ?? URL(fileURLWithPath: productName + ".vir")
  }

  /// The base path (sans extension) of the `.cpp` and `.h` files representing the core library when
  /// "cpp" is selected as the output type.
  private var coreLibCXXOutputBase: URL {
    outputURL?.deletingLastPathComponent()
      .appendingPathComponent(CXXTranspiler.coreLibModuleName)
      ?? URL(fileURLWithPath: CXXTranspiler.coreLibModuleName)
  }

  /// Given the desired name of the compiler's product, returns the base path (sans extension) of
  /// the `.cpp` and `.h` files representing the module whose files are given on the command-line,
  /// when "cpp" is selected as the output type.
  private func sourceModuleCXXOutputBase(_ productName: String) -> URL {
    outputURL?.deletingPathExtension() ?? URL(fileURLWithPath: productName)
  }

<<<<<<< HEAD
}

extension TypedProgram {

  /// The bundle of products resulting from transpiling a module to C++.
  typealias CXXModule = (syntax: CodeGenCXX.CXXModule, text: TranslationUnitCode)

  /// Returns the C++ Transpilation of `m`.
  func cxx(_ m: ModuleDecl.Typed, withFormatter formatter: CodeTransform?) -> CXXModule {
    let x = CXXTranspiler(self).cxx(m)
    var w = CXXCodeWriter(formatter: formatter)
    return (syntax: x, text: w.cxxCode(x))
  }

=======
>>>>>>> 41040878
}<|MERGE_RESOLUTION|>--- conflicted
+++ resolved
@@ -207,13 +207,14 @@
       clangFormatter(URL(fileURLWithPath: $0))
     })
 
+    //       core: program.cxx(program.corelib!, withFormatter: codeFormatter),
+    //       source: program.cxx(program[sourceModule], withFormatter: codeFormatter)
+    // =======
+    //       core: program.cxx(program.coreLibrary!), source: program.cxx(program[sourceModule])
+    // >>>>>>> upstream/main
     let cxxModules = (
-<<<<<<< HEAD
-      core: program.cxx(program.corelib!, withFormatter: codeFormatter),
+      core: program.cxx(program.coreLibrary!, withFormatter: codeFormatter),
       source: program.cxx(program[sourceModule], withFormatter: codeFormatter)
-=======
-      core: program.cxx(program.coreLibrary!), source: program.cxx(program[sourceModule])
->>>>>>> 41040878
     )
 
     if outputType == .cpp {
@@ -428,7 +429,6 @@
     outputURL?.deletingPathExtension() ?? URL(fileURLWithPath: productName)
   }
 
-<<<<<<< HEAD
 }
 
 extension TypedProgram {
@@ -443,6 +443,4 @@
     return (syntax: x, text: w.cxxCode(x))
   }
 
-=======
->>>>>>> 41040878
 }