--- conflicted
+++ resolved
@@ -278,101 +278,6 @@
     fatalError("not implemented")
   }
 
-<<<<<<< HEAD
-  /// Logs the contents of `diagnostics` tot he standard error.
-  private func log<C: Channel>(
-    diagnostics: Diagnostics,
-    to channel: inout C
-  ) {
-    for d in diagnostics.log.sorted(by: Diagnostic.isLoggedBefore) {
-      log(diagnostic: d, to: &channel)
-    }
-  }
-
-  /// Logs `diagnostic` to the standard error.
-  private func log<C: Channel>(
-    diagnostic: Diagnostic,
-    asChild isChild: Bool = false,
-    to channel: inout C
-  ) {
-    // Log the location
-    let siteFirst = diagnostic.site.first()
-    let path = siteFirst.file.url.relativePath
-    let (lineFirst, column) = siteFirst.lineAndColumn()
-    channel.write("\(path):\(lineFirst):\(column): ", in: [.bold])
-
-    // Log the level.
-    if isChild {
-      log(label: .note, to: &channel)
-    } else {
-      log(label: diagnostic.level, to: &channel)
-    }
-
-    // Log the message.
-    channel.write(diagnostic.message, in: [.bold])
-    channel.write("\n")
-
-    // Log the window.
-    let site = diagnostic.site
-    let line = site.first().textOfLine()
-
-    channel.write(String(line))
-    if line.isEmpty || !line.last!.isNewline {
-      channel.write("\n")
-    }
-
-    let padding = line.distance(from: line.startIndex, to: site.start)
-    channel.write(String(repeating: " ", count: padding))
-
-    let count = line.distance(
-      from: site.start, to: min(site.end, line.endIndex))
-    if count > 1 {
-      channel.write(String(repeating: "~", count: count))
-    } else {
-      channel.write("^")
-    }
-    channel.write("\n")
-
-    // Log the notes.
-    for child in diagnostic.notes {
-      log(diagnostic: child, asChild: true, to: &channel)
-    }
-  }
-
-  /// Logs `message` to the standard error file if `--verbose` is set.
-  private func log<C: Channel>(
-    verbose message: @autoclosure () -> String,
-    terminator: String = "\n",
-    to channel: inout C
-  ) {
-    if !verbose { return }
-    channel.write(message())
-    channel.write(terminator)
-  }
-
-  /// Logs `message` to the standard error file.
-  private func log<C: Channel>(
-    _ message: String,
-    terminator: String = "\n",
-    to channel: inout C
-  ) {
-    channel.write(message)
-    channel.write(terminator)
-  }
-
-  private func log<C: Channel>(label: Diagnostic.Level, to channel: inout C) {
-    switch label {
-    case .note:
-      channel.write("note: ", in: [.bold, .cyan])
-    case .warning:
-      channel.write("warning: ", in: [.bold, .yellow])
-    case .error:
-      channel.write("error: ", in: [.bold, .red])
-    }
-  }
-
-=======
->>>>>>> e01feab7
   /// Returns the path of the specified executable.
   private func find(_ executable: String) throws -> String {
     // Nothing to do if `executable` is a path
