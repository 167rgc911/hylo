import BigInt
import Core
import FrontEnd
import Utils

/// Val's IR emitter.
///
/// The emitter transforms well-formed, typed ASTs to a representation suitable for flow-sensitive
/// analysis and code generation.
public struct Emitter {

  /// The program being lowered.
  public let program: TypedProgram

  /// The basic block in which new instructions are currently inserted.
  private var insertionBlock: Block.ID?

  /// A stack of frames describing the variables and allocations of each traversed lexical scope.
  private var frames = Stack()

  /// The receiver of the function or subscript currently being lowered, if any.
  private var receiver: ParameterDecl.Typed?

  /// The diagnostics of lowering errors.
  private var diagnostics: DiagnosticSet = []

  /// Creates an emitter with a well-typed AST.
  public init(program: TypedProgram) {
    self.program = program
  }

  /// Reports the given diagnostic.
  private mutating func report(_ d: Diagnostic) {
    diagnostics.insert(d)
  }

  // MARK: Declarations

  /// Inserts the IR for the top-level declaration `d` into `module`, reporting errors and warnings
  /// to `diagnostics`.
  ///
  /// - Requires: `d` is at module scope.
  mutating func emit(
    topLevel d: AnyDeclID.TypedNode,
    into module: inout Module,
    diagnostics: inout DiagnosticSet
  ) {
    precondition(d.scope.kind == TranslationUnit.self)

    swap(&self.diagnostics, &diagnostics)
    defer { swap(&self.diagnostics, &diagnostics) }

    switch d.kind {
    case FunctionDecl.self:
      emit(functionDecl: FunctionDecl.Typed(d)!, into: &module)
    case OperatorDecl.self:
      break
    case ProductTypeDecl.self:
      emit(productDecl: ProductTypeDecl.Typed(d)!, into: &module)
    case TraitDecl.self:
      break
    default:
      unexpected(d)
    }
  }

  /// Inserts the IR for `decl` into `module`.
  private mutating func emit(functionDecl decl: FunctionDecl.Typed, into module: inout Module) {
    // Declare the function in the module if necessary.
    let functionID = module.getOrCreateFunction(correspondingTo: decl, program: program)

    // Nothing else to do if the function has no body.
    guard let body = decl.body else { return }

    // Create the function entry.
    assert(module.functions[functionID].blocks.isEmpty)
    let entryID = module.createBasicBlock(
      accepting: module.functions[functionID].inputs.map(\.type),
      atEndOf: functionID)
    insertionBlock = entryID

    // Configure the locals.
    var locals = TypedDeclProperty<Operand>()

    let explicitCaptures = decl.explicitCaptures
    for (i, capture) in explicitCaptures.enumerated() {
      locals[capture] = .parameter(block: entryID, index: i)
    }

    for (i, capture) in decl.implicitCaptures!.enumerated() {
      locals[program[capture.decl]] = .parameter(block: entryID, index: i + explicitCaptures.count)
    }

    var implicitParameterCount = explicitCaptures.count + decl.implicitCaptures!.count
    if let receiver = decl.receiver {
      locals[receiver] = .parameter(block: entryID, index: implicitParameterCount)
      implicitParameterCount += 1
    }

    for (i, parameter) in decl.parameters.enumerated() {
      locals[parameter] = .parameter(block: entryID, index: i + implicitParameterCount)
    }

    // Emit the body.
    frames.push(Frame(locals: locals))
    var receiverDecl = decl.receiver
    swap(&receiverDecl, &self.receiver)

    switch body {
    case .block(let stmt):
      // Emit the statements of the function.
      emit(stmt: stmt, into: &module)

    case .expr(let expr):
      // Emit the body of the function.
      let value = emitRValue(expr, into: &module)

      // Emit stack deallocation.
      emitStackDeallocs(in: &module, site: expr.site)

      // Emit the implicit return statement.
      if expr.type != .never {
        module.append(module.makeReturn(value, anchoredAt: expr.site), to: insertionBlock!)
      }
    }

    swap(&receiverDecl, &self.receiver)
    frames.pop()
    assert(frames.isEmpty)
  }

  /// Inserts the IR for `decl` into `module`.
  private mutating func emit(subscriptDecl decl: SubscriptDecl.Typed, into module: inout Module) {
    fatalError("not implemented")
  }

  /// Inserts the IR for `decl` into `module`.
  private mutating func emit(productDecl decl: ProductTypeDecl.Typed, into module: inout Module) {
    for member in decl.members {
      // Emit the member functions and subscripts of the type declaration.
      switch member.kind {
      case FunctionDecl.self:
        emit(functionDecl: FunctionDecl.Typed(member)!, into: &module)

      case InitializerDecl.self:
        if InitializerDecl.Typed(member)!.introducer.value == .memberwiseInit { continue }
        fatalError("not implemented")

      case SubscriptDecl.self:
        emit(subscriptDecl: SubscriptDecl.Typed(member)!, into: &module)

      default:
        continue
      }
    }
  }

  /// Inserts the IR for the local binding `decl` into `module`.
  ///
  /// - Requires: `decl` is a local binding.
  private mutating func emit(localBindingDecl decl: BindingDecl.Typed, into module: inout Module) {
    switch decl.pattern.introducer.value {
    case .var, .sinklet:
      emit(storedLocalBindingDecl: decl, into: &module)
    case .let:
      emit(localBindingDecl: decl, borrowing: .let, into: &module)
    case .inout:
      emit(localBindingDecl: decl, borrowing: .inout, into: &module)
    }
  }

  /// Inserts the IR for the local binding `decl` into `module`.
  ///
  /// - Requires: `decl` is a local local `var` or `sink let` binding.
  private mutating func emit(
    storedLocalBindingDecl decl: BindingDecl.Typed,
    into module: inout Module
  ) {
    precondition(program.isLocal(decl.id))
    precondition(reading(decl.pattern.introducer.value, { ($0 == .var) || ($0 == .sinklet) }))

    /// A map from object path to its corresponding (sub-)object during destruction.
    var objects: [[Int]: Operand] = [:]

    // Emit the initializer, if any.
    if let initializer = decl.initializer {
      objects[[]] = emitRValue(initializer, into: &module)
    }

    // Allocate storage for each name introduced by the declaration.
    for (path, name) in decl.pattern.subpattern.names {
      let storage = module.append(
        module.makeAllocStack(name.decl.type, for: name.decl.id, anchoredAt: name.site),
        to: insertionBlock!)[0]
      frames.top.allocs.append(storage)
      frames[name.decl] = storage

      if let initializer = decl.initializer {
        // Determine the object corresponding to the current name.
        var rhsType = initializer.type
        for i in 0 ..< path.count {
          // Make sure the initializer has been destructured deeply enough.
          let subpath = Array(path[0 ..< i])
          if objects[subpath] != nil { continue }

          let layout = AbstractTypeLayout(of: rhsType, definedIn: program)
          rhsType = layout[i].type

          let wholePath = Array(path[0 ..< (i - 1)])
          let whole = objects[wholePath]!
          let parts = module.append(
            module.makeDestructure(whole, anchoredAt: initializer.site),
            to: insertionBlock!)

          for j in 0 ..< parts.count {
            objects[wholePath + [j]] = parts[j]
          }
        }

        // Borrow the storage for initialization corresponding to the current name.
        let target = module.append(
          module.makeBorrow(.set, from: storage, anchoredAt: name.site),
          to: insertionBlock!)[0]

        // Store the corresponding (part of) the initializer.
        module.append(
          module.makeStore(objects[path]!, at: target, anchoredAt: name.site),
          to: insertionBlock!)
      }
    }
  }

  /// Inserts the IR for the local binding `decl` into `module`.
  ///
  /// - Requires: `decl` is a local local `let`, `inout`, or `set` binding.
  private mutating func emit(
    localBindingDecl decl: BindingDecl.Typed,
    borrowing capability: AccessEffect,
    into module: inout Module
  ) {
    precondition(program.isLocal(decl.id))
    precondition(reading(decl.pattern.introducer.value, { ($0 != .var) && ($0 != .sinklet) }))

    /// The pattern of the binding being emitted.
    let pattern = decl.pattern

    // There's nothing to do if there's no initializer.
    if let initializer = decl.initializer {
      let source: Operand
      if (initializer.kind == NameExpr.self) || (initializer.kind == SubscriptCallExpr.self) {
        // Emit the initializer as a l-value.
        source = emitLValue(initializer, meantFor: capability, into: &module)
      } else {
        // emit a r-value and store it into local storage.
        let value = emitRValue(initializer, into: &module)

        let exprType = initializer.type
        let storage = module.append(
          module.makeAllocStack(exprType, anchoredAt: pattern.site),
          to: insertionBlock!)[0]
        frames.top.allocs.append(storage)
        source = storage

        let target = module.append(
          module.makeBorrow(.set, from: storage, anchoredAt: pattern.site),
          to: insertionBlock!)[0]
        module.append(
          module.makeStore(value, at: target, anchoredAt: pattern.site),
          to: insertionBlock!)
      }

      for (path, name) in pattern.subpattern.names {
        let s =
          module.append(
            module.makeElementAddr(source, at: path, anchoredAt: name.decl.site),
            to: insertionBlock!)[0]
        frames[name.decl] =
          module.append(
            module.makeBorrow(capability, from: s, anchoredAt: name.decl.site),
            to: insertionBlock!)[0]
      }
    }
  }

  // MARK: Statements

  /// Inserts the IR for `stmt` into `module`.
  private mutating func emit<ID: StmtID>(stmt: ID.TypedNode, into module: inout Module) {
    switch stmt.kind {
    case AssignStmt.self:
      emit(assignStmt: AssignStmt.Typed(stmt)!, into: &module)
    case BraceStmt.self:
      emit(braceStmt: BraceStmt.Typed(stmt)!, into: &module)
    case DeclStmt.self:
      emit(declStmt: DeclStmt.Typed(stmt)!, into: &module)
    case DoWhileStmt.self:
      emit(doWhileStmt: DoWhileStmt.Typed(stmt)!, into: &module)
    case ExprStmt.self:
      emit(exprStmt: ExprStmt.Typed(stmt)!, into: &module)
    case ReturnStmt.self:
      emit(returnStmt: ReturnStmt.Typed(stmt)!, into: &module)
    case WhileStmt.self:
      emit(whileStmt: WhileStmt.Typed(stmt)!, into: &module)
    default:
      unexpected(stmt)
    }
  }

  private mutating func emit(assignStmt stmt: AssignStmt.Typed, into module: inout Module) {
    guard stmt.left.kind != InoutExpr.self else {
      report(.error(assignmentLHSMustBeMarkedForMutationAt: .empty(at: stmt.left.site.first())))
      return
    }

    let rhs = emitRValue(stmt.right, into: &module)
    // FIXME: Should request the capability 'set or inout'.
    let lhs = emitLValue(stmt.left, meantFor: .set, into: &module)
    module.append(module.makeStore(rhs, at: lhs, anchoredAt: stmt.site), to: insertionBlock!)
  }

  private mutating func emit(braceStmt stmt: BraceStmt.Typed, into module: inout Module) {
    frames.push()
    for s in stmt.stmts {
      emit(stmt: s, into: &module)
    }
    emitStackDeallocs(in: &module, site: stmt.site)
    frames.pop()
  }

  private mutating func emit(declStmt stmt: DeclStmt.Typed, into module: inout Module) {
    switch stmt.decl.kind {
    case BindingDecl.self:
      emit(localBindingDecl: BindingDecl.Typed(stmt.decl)!, into: &module)
    default:
      unexpected(stmt.decl)
    }
  }

  private mutating func emit(doWhileStmt stmt: DoWhileStmt.Typed, into module: inout Module) {
    let loopBody = module.createBasicBlock(atEndOf: insertionBlock!.function)
    let loopTail = module.createBasicBlock(atEndOf: insertionBlock!.function)
    module.append(
      module.makeBranch(to: loopBody, anchoredAt: .empty(at: stmt.site.first())),
      to: insertionBlock!)
    insertionBlock = loopBody

    // Note: we're not using `emit(braceStmt:into:)` because we need to evaluate the loop
    // condition before exiting the scope.
    frames.push()
    for s in stmt.body.stmts {
      emit(stmt: s, into: &module)
    }

    let c = emitBranchCondition(stmt.condition, into: &module)
    emitStackDeallocs(in: &module, site: stmt.site)
    frames.pop()
    module.append(
      module.makeCondBranch(
        if: c, then: loopBody, else: loopTail, anchoredAt: stmt.condition.site),
      to: insertionBlock!)

    insertionBlock = loopTail
  }

  private mutating func emit(exprStmt stmt: ExprStmt.Typed, into module: inout Module) {
    _ = emitRValue(stmt.expr, into: &module)
  }

  private mutating func emit(returnStmt stmt: ReturnStmt.Typed, into module: inout Module) {
    let value: Operand
    if let expr = stmt.value {
      value = emitRValue(expr, into: &module)
    } else {
      value = .constant(.void)
    }

    emitStackDeallocs(in: &module, site: stmt.site)
    module.append(module.makeReturn(value, anchoredAt: stmt.site), to: insertionBlock!)
  }

  private mutating func emit(whileStmt stmt: WhileStmt.Typed, into module: inout Module) {
    let loopHead = module.createBasicBlock(atEndOf: insertionBlock!.function)
    let loopTail = module.createBasicBlock(atEndOf: insertionBlock!.function)

    // Emit the condition(s).
    module.append(
      module.makeBranch(to: loopHead, anchoredAt: .empty(at: stmt.site.first())),
      to: insertionBlock!)
    insertionBlock = loopHead

    for item in stmt.condition {
      let next = module.createBasicBlock(atEndOf: insertionBlock!.function)

      frames.push()
      defer { frames.pop() }

      switch item {
      case .expr(let itemExpr):
        let e = program[itemExpr]
        let c = emitBranchCondition(e, into: &module)
        emitStackDeallocs(in: &module, site: e.site)
        module.append(
          module.makeCondBranch(if: c, then: next, else: loopTail, anchoredAt: e.site),
          to: insertionBlock!)
        insertionBlock = next

      case .decl:
        fatalError("not implemented")
      }
    }

    emit(braceStmt: stmt.body, into: &module)
    module.append(
      module.makeBranch(to: loopHead, anchoredAt: .empty(at: stmt.site.first())),
      to: insertionBlock!)
    insertionBlock = loopTail
  }

  // MARK: r-values

  /// Inserts the IR for the rvalue `expr` into `module` at the end of the current insertion block.
  private mutating func emitRValue<ID: ExprID>(
    _ expr: ID.TypedNode,
    into module: inout Module
  ) -> Operand {
    defer {
      // Mark the execution path unreachable if the computed value has type `Never`.
      if program.relations.areEquivalent(expr.type, .never) {
        emitStackDeallocs(in: &module, site: expr.site)
        module.append(module.makeUnreachable(anchoredAt: expr.site), to: insertionBlock!)
      }
    }

    switch expr.kind {
    case BooleanLiteralExpr.self:
      return emitRValue(booleanLiteral: BooleanLiteralExpr.Typed(expr)!, into: &module)
    case CondExpr.self:
      return emitRValue(conditional: CondExpr.Typed(expr)!, into: &module)
    case FunctionCallExpr.self:
      return emitRValue(functionCall: FunctionCallExpr.Typed(expr)!, into: &module)
    case IntegerLiteralExpr.self:
      return emitRValue(integerLiteral: IntegerLiteralExpr.Typed(expr)!, into: &module)
    case NameExpr.self:
      return emitRValue(name: NameExpr.Typed(expr)!, into: &module)
    case SequenceExpr.self:
      return emitRValue(sequence: SequenceExpr.Typed(expr)!, into: &module)
    default:
      unexpected(expr)
    }
  }

  private mutating func emitRValue(
    booleanLiteral expr: BooleanLiteralExpr.Typed,
    into module: inout Module
  ) -> Operand {
    let value = Operand.constant(
      .integer(IntegerConstant(expr.value ? 1 : 0, bitWidth: 1)))

    let boolType = program.ast.coreType(named: "Bool")!
    return module.append(
      module.makeRecord(boolType, aggregating: [value], anchoredAt: expr.site),
      to: insertionBlock!)[0]
  }

  private mutating func emitRValue(
    conditional expr: CondExpr.Typed,
    into module: inout Module
  ) -> Operand {
    let functionID = insertionBlock!.function

    // If the expression is supposed to return a value, allocate storage for it.
    var resultStorage: Operand?
    if expr.type != .void {
      resultStorage =
        module.append(
          module.makeAllocStack(expr.type, anchoredAt: expr.site),
          to: insertionBlock!)[0]
      frames.top.allocs.append(resultStorage!)
    }

    // Emit the condition(s).
    var alt: Block.ID?

    for item in expr.condition {
      let success = module.createBasicBlock(atEndOf: functionID)
      let failure = module.createBasicBlock(atEndOf: functionID)
      alt = failure

      switch item {
      case .expr(let itemExpr):
        // Evaluate the condition in the current block.
        let c = emitBranchCondition(program[itemExpr], into: &module)
        module.append(
          module.makeCondBranch(if: c, then: success, else: failure, anchoredAt: expr.site),
          to: insertionBlock!)
        insertionBlock = success

      case .decl:
        fatalError("not implemented")
      }
    }

    let continuation = module.createBasicBlock(atEndOf: functionID)

    // Emit the success branch.
    // Note: the insertion pointer is already set in the corresponding block.
    switch expr.success {
    case .expr(let thenExpr):
      frames.push()
      let value = emitRValue(program[thenExpr], into: &module)
      if let target = resultStorage {
        let target = module.append(
          module.makeBorrow(.set, from: target, anchoredAt: program[thenExpr].site),
          to: insertionBlock!)[0]
        module.append(
          module.makeStore(value, at: target, anchoredAt: program[thenExpr].site),
          to: insertionBlock!)
      }
      emitStackDeallocs(in: &module, site: expr.site)
      frames.pop()

    case .block:
      fatalError("not implemented")
    }
    module.append(module.makeBranch(to: continuation, anchoredAt: expr.site), to: insertionBlock!)

    // Emit the failure branch.
    insertionBlock = alt
    switch expr.failure {
    case .expr(let elseExpr):
      frames.push()
      let value = emitRValue(program[elseExpr], into: &module)
      if let target = resultStorage {
        let target = module.append(
          module.makeBorrow(.set, from: target, anchoredAt: program[elseExpr].site),
          to: insertionBlock!)[0]
        module.append(
          module.makeStore(value, at: target, anchoredAt: program[elseExpr].site),
          to: insertionBlock!)
      }
      emitStackDeallocs(in: &module, site: expr.site)
      frames.pop()

    case .block:
      fatalError("not implemented")

    case nil:
      break
    }
    module.append(module.makeBranch(to: continuation, anchoredAt: expr.site), to: insertionBlock!)

    // Emit the value of the expression.
    insertionBlock = continuation
    if let s = resultStorage {
      return module.append(module.makeLoad(s, anchoredAt: expr.site), to: insertionBlock!)[0]
    } else {
      return .constant(.void)
    }
  }

  private mutating func emitRValue(
    functionCall expr: FunctionCallExpr.Typed,
    into module: inout Module
  ) -> Operand {
    if case .builtinFunction(let f) = NameExpr.Typed(expr.callee)?.decl {
      return emit(builtinFunctionCallTo: f, with: expr.arguments, at: expr.site, into: &module)
    }

    // Callee must have a lambda type.
    let calleeType = LambdaType(expr.callee.type)!

    // Arguments are evaluated first, from left to right.
    var argumentConventions: [AccessEffect] = []
    var arguments: [Operand] = []

    for (parameter, argument) in zip(calleeType.inputs, expr.arguments) {
      let parameterType = parameter.type.base as! ParameterType
      argumentConventions.append(parameterType.access)
      arguments.append(emit(argument: program[argument.value], to: parameterType, into: &module))
    }

<<<<<<< HEAD
    let callee = emitCallee(
      expr.callee, conventions: &argumentConventions, arguments: &arguments, into: &module)
=======
    // If the callee is a name expression referring to the declaration of a function capture-less
    // function, it is interpreted as a direct function reference. Otherwise, it is evaluated as a
    // function object the arguments.
    let callee: Operand

    if let calleeNameExpr = NameExpr.Typed(expr.callee) {
      switch calleeNameExpr.decl {
      case .direct(let calleeDecl) where calleeDecl.kind == FunctionDecl.self:
        // Callee is a direct reference to a function or initializer declaration.
        // TODO: handle captures
        callee = .constant(
          .function(
            FunctionRef(
              name: DeclLocator(identifying: calleeDecl.id, in: program).mangled,
              type: .address(calleeType))))

      case .direct(let calleeDecl) where calleeDecl.kind == InitializerDecl.self:
        switch InitializerDecl.Typed(calleeDecl)!.introducer.value {
        case .`init`:
          // TODO: The function is a custom initializer.
          fatalError("not implemented")

        case .memberwiseInit:
          // The function is a memberwise initializer. In that case, the whole call expression is
          // lowered as a `record` instruction.
          return module.append(
            RecordInstruction(
              objectType: .object(expr.type), operands: arguments,
              site: expr.site),
            to: insertionBlock!)[0]
        }

      case .member(let calleeDecl) where calleeDecl.kind == FunctionDecl.self:
        // Callee is a member reference to a function or method.
        let receiverType = calleeType.captures[0].type

        // Add the receiver to the arguments.
        if let type = RemoteType(receiverType) {
          // The receiver as a borrowing convention.
          argumentConventions.insert(type.access, at: 0)

          switch calleeNameExpr.domain {
          case .none:
            let receiver = module.append(
              module.makeBorrow(type.access, from: frames[receiver!]!, anchoredAt: expr.site),
              to: insertionBlock!)[0]
            arguments.insert(receiver, at: 0)

          case .expr(let receiverID):
            let receiver = emitLValue(receiverID, meantFor: type.access, into: &module)
            arguments.insert(receiver, at: 0)

          case .implicit:
            unreachable()
          }
        } else {
          // The receiver is consumed.
          argumentConventions.insert(.sink, at: 0)

          switch calleeNameExpr.domain {
          case .none:
            let receiver = module.append(
              LoadInstruction(
                .object(receiverType), from: frames[receiver!]!, site: expr.site),
              to: insertionBlock!)[0]
            arguments.insert(receiver, at: 0)

          case .expr(let receiverID):
            arguments.insert(emitRValue(receiverID, into: &module), at: 0)

          case .implicit:
            unreachable()
          }
        }

        // Emit the function reference.
        callee = .constant(
          .function(
            FunctionRef(
              name: DeclLocator(identifying: calleeDecl.id, in: program).mangled,
              type: .address(calleeType))))

      case .builtinFunction:
        // Already handled.
        unreachable()

      case .builtinType:
        // Built-in types are never called.
        unreachable()

      default:
        // Evaluate the callee as a function object.
        callee = emitRValue(expr.callee, into: &module)
      }
    } else {
      // Evaluate the callee as a function object.
      callee = emitRValue(expr.callee, into: &module)
    }
>>>>>>> e51c1e81

    return module.append(
      CallInstruction(
        returnType: .object(expr.type),
<<<<<<< HEAD
        calleeConvention: calleeType.receiverEffect ?? .let,
=======
        calleeConvention: calleeType.receiverEffect,
>>>>>>> e51c1e81
        callee: callee,
        argumentConventions: argumentConventions,
        arguments: arguments,
        site: expr.site),
      to: insertionBlock!)[0]
  }

  /// Emits the IR of a call to `f` with given `arguments` at `site` into `module`, inserting
  /// instructions at the end of `self.insertionBlock`.
  private mutating func emit(
    builtinFunctionCallTo f: BuiltinFunction,
    with arguments: [LabeledArgument],
    at site: SourceRange,
    into module: inout Module
  ) -> Operand {
    return module.append(
      module.makeLLVM(
        applying: f,
        to: arguments.map({ (a) in emitRValue(program[a.value], into: &module) }),
        anchoredAt: site),
      to: insertionBlock!)[0]
  }

  private mutating func emitRValue(
    integerLiteral expr: IntegerLiteralExpr.Typed,
    into module: inout Module
  ) -> Operand {
    let type = expr.type.base as! ProductType

    // Determine the bit width of the value.
    let bitWidth: Int
    switch type.name.value {
    case "Int": bitWidth = 64
    case "Int32": bitWidth = 32
    default:
      unreachable("unexpected numeric type")
    }

    // Convert the literal into a bit pattern.
    let bits: BigUInt
    let s = expr.value
    if s.starts(with: "0x") {
      bits = BigUInt(s.dropFirst(2), radix: 16)!
    } else {
      bits = BigUInt(s.dropFirst(2))!
    }

    // Emit the constant integer.
    let value = IntegerConstant(bits, bitWidth: bitWidth)
    return module.append(
      module.makeRecord(type, aggregating: [.constant(.integer(value))], anchoredAt: expr.site),
      to: insertionBlock!)[0]
  }

  private mutating func emitRValue(
    name expr: NameExpr.Typed,
    into module: inout Module
  ) -> Operand {
    switch expr.decl {
    case .direct(let declID):
      // Lookup for a local symbol.
      if let s = frames[declID] {
        return module.append(module.makeLoad(s, anchoredAt: expr.site), to: insertionBlock!)[0]
      }

      fatalError("not implemented")

    case .member:
      fatalError("not implemented")

    case .builtinFunction:
      fatalError("not implemented")

    case .builtinType:
      fatalError("not implemented")
    }
  }

  private mutating func emitRValue(
    sequence expr: SequenceExpr.Typed,
    into module: inout Module
  ) -> Operand {
    emit(.sink, foldedSequenceExpr: expr.foldedSequenceExprs!, into: &module)
  }

  private mutating func emit(
    _ convention: AccessEffect,
    foldedSequenceExpr expr: FoldedSequenceExpr,
    into module: inout Module
  ) -> Operand {
    switch expr {
    case .infix(let callee, let lhs, let rhs):
      let calleeType = program.exprTypes[callee.expr]!.base as! LambdaType

      // Emit the operands, starting with RHS.
      let rhsType = calleeType.inputs[0].type.base as! ParameterType
      let rhsOperand = emit(rhsType.access, foldedSequenceExpr: rhs, into: &module)

      let lhsConvention: AccessEffect
      let lhsOperand: Operand
      if let lhsType = RemoteType(calleeType.captures[0].type) {
        lhsConvention = lhsType.access
        lhsOperand = emit(lhsConvention, foldedSequenceExpr: lhs, into: &module)
      } else {
        lhsConvention = .sink
        lhsOperand = emit(.sink, foldedSequenceExpr: lhs, into: &module)
      }

      // Create the callee's value.
      let calleeOperand: Operand
      switch program.referredDecls[callee.expr] {
      case .member(let calleeDecl) where calleeDecl.kind == FunctionDecl.self:
        calleeOperand = .constant(
          .function(
            FunctionRef(
              name: DeclLocator(identifying: calleeDecl, in: program).mangled,
              type: .address(calleeType))))

      default:
        unreachable()
      }

      // Emit the call.
      return module.append(
        CallInstruction(
          returnType: .object(calleeType.output),
          calleeConvention: .let,
          callee: calleeOperand,
          argumentConventions: [lhsConvention, rhsType.access],
          arguments: [lhsOperand, rhsOperand],
          site: program.ast.site(of: expr)),
        to: insertionBlock!)[0]

    case .leaf(let expr):
      return (convention == .sink)
        ? emitRValue(program[expr], into: &module)
        : emitLValue(program[expr], meantFor: convention, into: &module)
    }
  }

  private mutating func emit(
    argument expr: AnyExprID.TypedNode,
    to parameterType: ParameterType,
    into module: inout Module
  ) -> Operand {
    switch parameterType.access {
    case .let:
      return emitLValue(expr, meantFor: .let, into: &module)
    case .inout:
      return emitLValue(expr, meantFor: .inout, into: &module)
    case .set:
      return emitLValue(expr, meantFor: .set, into: &module)
    case .sink:
      return emitRValue(expr, into: &module)
    case .yielded:
      fatalError("not implemented")
    }
  }

  /// Inserts the IR for the callee `expr` into `module` at the end of the current insertion block,
  /// inserting into `conventions` and `arguments` the passing convention and value of the callee's
  /// receiver if `expr` refers to a bound member function.
  ///
  /// - Requires: `expr` has a lambda type.
  private mutating func emitCallee(
    _ expr: AnyExprID.TypedNode,
    conventions: inout [AccessEffect],
    arguments: inout [Operand],
    into module: inout Module
  ) -> Operand {
    let calleeType = expr.type.base as! LambdaType

    // If the callee is a name expression referring to the declaration of a capture-less function,
    // it is interpreted as a direct function reference.
    if let nameExpr = NameExpr.Typed(expr) {
      switch nameExpr.decl {
      case .direct(let calleeDecl) where calleeDecl.kind == FunctionDecl.self:
        // Callee is a direct reference to a function or initializer declaration.
        // TODO: handle captures
        return .constant(
          .function(
            FunctionRef(
              name: DeclLocator(identifying: calleeDecl.id, in: program).mangled,
              type: .address(calleeType))))

      case .direct(let calleeDecl) where calleeDecl.kind == InitializerDecl.self:
        let d = InitializerDecl.Typed(nameExpr)!
        switch d.introducer.value {
        case .`init`:
          // The function is a custom initializer.
          fatalError("not implemented")

        case .memberwiseInit:
          // The function is a memberwise initializer.
          fatalError("not implemented")
        }

      case .member(let calleeDecl) where calleeDecl.kind == FunctionDecl.self:
        // Callee is a member reference to a function or method.
        let receiverType = calleeType.captures[0].type

        // Add the receiver to the arguments.
        if let type = RemoteType(receiverType) {
          // The receiver has a borrowing convention.
          conventions.insert(type.access, at: 1)

          switch nameExpr.domain {
          case .none:
            let receiver = module.append(
              module.makeBorrow(type.access, from: frames[receiver!]!, anchoredAt: nameExpr.site),
              to: insertionBlock!)[0]
            arguments.insert(receiver, at: 0)

          case .expr(let receiverID):
            let receiver = emitLValue(receiverID, meantFor: type.access, into: &module)
            arguments.insert(receiver, at: 0)

          case .implicit:
            unreachable()
          }
        } else {
          // The receiver is consumed.
          conventions.insert(.sink, at: 1)

          switch nameExpr.domain {
          case .none:
            let receiver = module.append(
              module.makeLoad(frames[receiver!]!, anchoredAt: nameExpr.site),
              to: insertionBlock!)[0]
            arguments.insert(receiver, at: 0)

          case .expr(let receiverID):
            arguments.insert(emitRValue(receiverID, into: &module), at: 0)

          case .implicit:
            unreachable()
          }
        }

        // Emit the function reference.
        return .constant(
          .function(
            FunctionRef(
              name: DeclLocator(identifying: calleeDecl.id, in: program).mangled,
              type: .address(calleeType))))

      case .builtinFunction(let f):
        // Callee refers to a built-in function.
        return .constant(.builtin(f.reference))

      case .builtinType:
        // Built-in types are never called.
        unreachable()

      default:
        // Callee is a lambda.
        break
      }
    }

    // Otherwise, by default, a callee is evaluated as a function object.
    return emitRValue(expr, into: &module)
  }

  /// Inserts the IR for branch condition `expr` into `module` at the end of the current insertion
  /// block.
  ///
  /// - Requires: `expr.type` is `Val.Bool`
  private mutating func emitBranchCondition(
    _ expr: AnyExprID.TypedNode,
    into module: inout Module
  ) -> Operand {
    var v = emitLValue(expr, into: &module)
    v =
      module.append(
        module.makeElementAddr(v, at: [0], anchoredAt: expr.site),
        to: insertionBlock!)[0]
    v =
      module.append(
        module.makeBorrow(.let, from: v, anchoredAt: expr.site),
        to: insertionBlock!)[0]
    v =
      module.append(
        CallInstruction(
          returnType: .object(BuiltinType.i(1)),
          calleeConvention: .let,
          callee: .constant(.builtin(BuiltinFunction("copy_i1")!.reference)),
          argumentConventions: [.let],
          arguments: [v],
          site: expr.site),
        to: insertionBlock!)[0]
    return v
  }

  // MARK: l-values

  /// Inserts the IR for the lvalue `expr` meant for `capability` into `module` at the end of the
  /// current insertion block.
  private mutating func emitLValue(
    _ syntax: AnyExprID.TypedNode,
    meantFor capability: AccessEffect,
    into module: inout Module
  ) -> Operand {
    let s = emitLValue(syntax, into: &module)
    return module.append(
      module.makeBorrow(capability, from: s, anchoredAt: syntax.site),
      to: insertionBlock!)[0]
  }

  /// Inserts the IR for the lvalue `syntax` into `module` at the end of the current insertion
  /// block.
  private mutating func emitLValue(
    _ syntax: AnyExprID.TypedNode,
    into module: inout Module
  ) -> Operand {
    switch syntax.kind {
    case InoutExpr.self:
      return emitLValue(inoutExpr: InoutExpr.Typed(syntax)!, into: &module)
    case NameExpr.self:
      return emitLValue(name: NameExpr.Typed(syntax)!, into: &module)
    default:
      return emitLValue(convertingRValue: syntax, into: &module)
    }
  }

  /// Inserts the IR for the rvalue `syntax` converted as a lvalue into `module` at the end of the
  /// current insertion block.
  private mutating func emitLValue(
    convertingRValue syntax: AnyExprID.TypedNode,
    into module: inout Module
  ) -> Operand {
    let rvalueType = program.relations.canonical(syntax.type)

    let value = emitRValue(syntax, into: &module)
    let storage = module.append(
      module.makeAllocStack(rvalueType, anchoredAt: syntax.site),
      to: insertionBlock!)[0]
    frames.top.allocs.append(storage)

    let target = module.append(
      module.makeBorrow(.set, from: storage, anchoredAt: syntax.site),
      to: insertionBlock!)[0]
    module.append(
      module.makeStore(value, at: target, anchoredAt: syntax.site),
      to: insertionBlock!)

    return storage
  }

  private mutating func emitLValue(
    inoutExpr syntax: InoutExpr.Typed,
    into module: inout Module
  ) -> Operand {
    return emitLValue(syntax.subject, into: &module)
  }

  private mutating func emitLValue(
    name syntax: NameExpr.Typed,
    into module: inout Module
  ) -> Operand {
    switch syntax.decl {
    case .direct(let d):
      if let s = frames[d] {
        return s
      } else {
        fatalError("not implemented")
      }

    case .member(let d):// Emit the receiver.
      let receiverAddress: Operand
      switch syntax.domain {
      case .none:
        receiverAddress = frames[receiver!]!
      case .implicit:
        fatalError("not implemented")
      case .expr(let e):
        receiverAddress = emitLValue(e, into: &module)
      }

      return addressOfMember(
        boundTo: receiverAddress, declaredBy: d, into: &module, at: syntax.site)


    case .builtinFunction, .builtinType:
      // Built-in functions and types are never used as l-value.
      unreachable()
    }

    fatalError()
  }

  /// Returns the address of the member declared by `decl` and bound to `receiverAddress`,
  /// inserting IR anchored at `anchor` into `module`.
  private mutating func addressOfMember(
    boundTo receiverAddress: Operand,
    declaredBy decl: AnyDeclID.TypedNode,
    into module: inout Module,
    at anchor: SourceRange
  ) -> Operand {
    switch decl.kind {
    case VarDecl.self:
      let receiverLayout = AbstractTypeLayout(
        of: module.type(of: receiverAddress).astType, definedIn: program)

      let i = receiverLayout.offset(of: VarDecl.Typed(decl)!.baseName)!
      return module.append(
        module.makeElementAddr(receiverAddress, at: [i], anchoredAt: anchor),
        to: insertionBlock!)[0]

    default:
      fatalError("not implemented")
    }
  }

  // MARK: Helpers

  /// Emits a deallocation instruction for each allocation in the top frame of `self.frames`.
  private mutating func emitStackDeallocs(in module: inout Module, site: SourceRange) {
    while let a = frames.top.allocs.popLast() {
      module.append(
        module.makeDeallocStack(for: a, anchoredAt: site),
        to: insertionBlock!)
    }
  }

}

extension Emitter {

  /// The local variables and allocations of a lexical scope.
  fileprivate struct Frame {

    /// A map from declaration of a local variable to its corresponding IR in the frame.
    var locals = TypedDeclProperty<Operand>()

    /// The allocations in the frame, in FILO order.
    var allocs: [Operand] = []

  }

  /// A stack of frames.
  fileprivate struct Stack {

    /// The frames in the stack, ordered from bottom to top.
    private var frames: [Frame] = []

    /// True iff the stack is empty.
    var isEmpty: Bool { frames.isEmpty }

    /// Accesses the top frame.
    ///
    /// - Requires: The stack is not empty.
    var top: Frame {
      get { frames[frames.count - 1] }
      _modify { yield &frames[frames.count - 1] }
    }

    /// Accesses the IR corresponding to `d`.
    ///
    /// - Requires: The stack is not empty.
    /// - Complexity: O(*n*) for read access where *n* is the number of frames in the stack. O(1)
    ///   for write access.
    subscript<ID: DeclID>(d: ID.TypedNode) -> Operand? {
      get {
        for frame in frames.reversed() {
          if let operand = frame.locals[d] { return operand }
        }
        return nil
      }
      set { top.locals[d] = newValue }
    }

    /// Pushes `newFrame` on the stack.
    mutating func push(_ newFrame: Frame = Frame()) {
      frames.append(newFrame)
    }

    /// Pops the top frame.
    ///
    /// - Requires: The stack is not empty.
    @discardableResult
    mutating func pop() -> Frame {
      precondition(top.allocs.isEmpty, "stack leak")
      return frames.removeLast()
    }

  }

}

extension Diagnostic {

  static func error(assignmentLHSMustBeMarkedForMutationAt site: SourceRange) -> Diagnostic {
    .error("left-hand side of assignment must be marked for mutation", at: site)
  }

}<|MERGE_RESOLUTION|>--- conflicted
+++ resolved
@@ -579,118 +579,13 @@
       arguments.append(emit(argument: program[argument.value], to: parameterType, into: &module))
     }
 
-<<<<<<< HEAD
     let callee = emitCallee(
       expr.callee, conventions: &argumentConventions, arguments: &arguments, into: &module)
-=======
-    // If the callee is a name expression referring to the declaration of a function capture-less
-    // function, it is interpreted as a direct function reference. Otherwise, it is evaluated as a
-    // function object the arguments.
-    let callee: Operand
-
-    if let calleeNameExpr = NameExpr.Typed(expr.callee) {
-      switch calleeNameExpr.decl {
-      case .direct(let calleeDecl) where calleeDecl.kind == FunctionDecl.self:
-        // Callee is a direct reference to a function or initializer declaration.
-        // TODO: handle captures
-        callee = .constant(
-          .function(
-            FunctionRef(
-              name: DeclLocator(identifying: calleeDecl.id, in: program).mangled,
-              type: .address(calleeType))))
-
-      case .direct(let calleeDecl) where calleeDecl.kind == InitializerDecl.self:
-        switch InitializerDecl.Typed(calleeDecl)!.introducer.value {
-        case .`init`:
-          // TODO: The function is a custom initializer.
-          fatalError("not implemented")
-
-        case .memberwiseInit:
-          // The function is a memberwise initializer. In that case, the whole call expression is
-          // lowered as a `record` instruction.
-          return module.append(
-            RecordInstruction(
-              objectType: .object(expr.type), operands: arguments,
-              site: expr.site),
-            to: insertionBlock!)[0]
-        }
-
-      case .member(let calleeDecl) where calleeDecl.kind == FunctionDecl.self:
-        // Callee is a member reference to a function or method.
-        let receiverType = calleeType.captures[0].type
-
-        // Add the receiver to the arguments.
-        if let type = RemoteType(receiverType) {
-          // The receiver as a borrowing convention.
-          argumentConventions.insert(type.access, at: 0)
-
-          switch calleeNameExpr.domain {
-          case .none:
-            let receiver = module.append(
-              module.makeBorrow(type.access, from: frames[receiver!]!, anchoredAt: expr.site),
-              to: insertionBlock!)[0]
-            arguments.insert(receiver, at: 0)
-
-          case .expr(let receiverID):
-            let receiver = emitLValue(receiverID, meantFor: type.access, into: &module)
-            arguments.insert(receiver, at: 0)
-
-          case .implicit:
-            unreachable()
-          }
-        } else {
-          // The receiver is consumed.
-          argumentConventions.insert(.sink, at: 0)
-
-          switch calleeNameExpr.domain {
-          case .none:
-            let receiver = module.append(
-              LoadInstruction(
-                .object(receiverType), from: frames[receiver!]!, site: expr.site),
-              to: insertionBlock!)[0]
-            arguments.insert(receiver, at: 0)
-
-          case .expr(let receiverID):
-            arguments.insert(emitRValue(receiverID, into: &module), at: 0)
-
-          case .implicit:
-            unreachable()
-          }
-        }
-
-        // Emit the function reference.
-        callee = .constant(
-          .function(
-            FunctionRef(
-              name: DeclLocator(identifying: calleeDecl.id, in: program).mangled,
-              type: .address(calleeType))))
-
-      case .builtinFunction:
-        // Already handled.
-        unreachable()
-
-      case .builtinType:
-        // Built-in types are never called.
-        unreachable()
-
-      default:
-        // Evaluate the callee as a function object.
-        callee = emitRValue(expr.callee, into: &module)
-      }
-    } else {
-      // Evaluate the callee as a function object.
-      callee = emitRValue(expr.callee, into: &module)
-    }
->>>>>>> e51c1e81
 
     return module.append(
       CallInstruction(
         returnType: .object(expr.type),
-<<<<<<< HEAD
-        calleeConvention: calleeType.receiverEffect ?? .let,
-=======
         calleeConvention: calleeType.receiverEffect,
->>>>>>> e51c1e81
         callee: callee,
         argumentConventions: argumentConventions,
         arguments: arguments,
