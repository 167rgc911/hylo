--- conflicted
+++ resolved
@@ -49,20 +49,11 @@
     range(text.startIndex ..< text.endIndex)
   }
 
-<<<<<<< HEAD
-=======
   /// Returns a range starting and ending at `index`.
   public func emptyRange(at index: String.Index) -> SourceRange {
     range(index ..< index)
   }
 
-  /// Creates a source file with the specified contents and a unique random `url`.
-  public init(synthesizedText text: String) {
-    let storage = Storage(URL(string: "synthesized://\(UUID().uuidString)")!) { text }
-    self.storage = storage
-  }
-
->>>>>>> 83cf97e1
   /// Returns the contents of the file in the specified range.
   public subscript(_ range: SourceRange) -> Substring {
     precondition(range.file.url == url, "invalid site")
