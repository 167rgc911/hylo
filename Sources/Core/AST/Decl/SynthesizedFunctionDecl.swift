import Utils

/// A function declaration synthesized during compilation.
public struct SynthesizedFunctionDecl: Hashable {

  /// The kind of a synthesized declaration.
  public enum Kind: Hashable {

    /// A deinitializer.
    case deinitialize

    /// A move-initialization method.
    case moveInitialization

    /// A move-assignment method.
    case moveAssignment

    /// A copy method.
    case copy

    /// A global initializer for a binding declaration.
    case globalInitialization(BindingDecl.ID)

    /// Lambda generated for an autoclosure argument.
    case autoclosure(AnyExprID)

  }

  /// The type of this declaration.
  public let type: ArrowType

  /// The generic parameters of the declaration.
  public let genericParameters: [GenericParameterDecl.ID]

  /// The scope in which the declaration is defined.
  public let scope: AnyScopeID

  /// The kind of the declaration.
  public let kind: Kind

  /// Creates an instance with the given properties.
<<<<<<< HEAD
  ///
  /// - Requires: The environment of `type` is a tuple.
  public init(
    _ kind: Kind,
    typed type: LambdaType,
    parameterizedBy genericParameters: [GenericParameterDecl.ID],
    in scope: AnyScopeID
  ) {
    precondition(type.environment.base is TupleType)
=======
  public init(_ kind: Kind, typed type: ArrowType, in scope: AnyScopeID) {
    self.kind = kind
>>>>>>> c627f8fd
    self.type = type
    self.genericParameters = genericParameters
    self.scope = scope
    self.kind = kind
  }

  /// The type of the declaration's receiver.
  ///
  /// - Requires: `self` is a synthethic implementation of a member function.
  public var receiver: AnyType {
    read(type.captures[0].type, { RemoteType($0)?.bareType ?? $0 })
  }

}

extension SynthesizedFunctionDecl: CustomStringConvertible {

  public var description: String {
    type.captures.isEmpty ? "\(scope).\(kind)" : "\(scope).(\(receiver)).\(kind)"
  }

}<|MERGE_RESOLUTION|>--- conflicted
+++ resolved
@@ -39,20 +39,15 @@
   public let kind: Kind
 
   /// Creates an instance with the given properties.
-<<<<<<< HEAD
   ///
   /// - Requires: The environment of `type` is a tuple.
   public init(
     _ kind: Kind,
-    typed type: LambdaType,
+    typed type: ArrowType,
     parameterizedBy genericParameters: [GenericParameterDecl.ID],
     in scope: AnyScopeID
   ) {
     precondition(type.environment.base is TupleType)
-=======
-  public init(_ kind: Kind, typed type: ArrowType, in scope: AnyScopeID) {
-    self.kind = kind
->>>>>>> c627f8fd
     self.type = type
     self.genericParameters = genericParameters
     self.scope = scope
