--- conflicted
+++ resolved
@@ -1,10 +1,5 @@
 /// A set of `Diagnostic` that can answer the question “was there an error?” in O(1).
 public struct DiagnosticSet: Error {
-<<<<<<< HEAD
-
-  public var localizedDescription: String { description }
-=======
->>>>>>> 413f489b
 
   /// The elements of `self`.
   public private(set) var elements: Set<Diagnostic> = []
@@ -64,13 +59,4 @@
 
 }
 
-<<<<<<< HEAD
-extension DiagnosticSet {
-
-//  public var localizedDescription: String { description }
-
-}
-
-=======
->>>>>>> 413f489b
 extension DiagnosticSet: Equatable {}