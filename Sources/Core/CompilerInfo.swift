--- conflicted
+++ resolved
@@ -14,13 +14,10 @@
   let compilerVersion: SemanticVersion
 
   /// The version of the Hylo language version we are targeting.
-<<<<<<< HEAD
-  let hyloVersion: VersionNumber
+  let hyloVersion: SemanticVersion
+
   /// The set of features supported in the current compilation.
   let features: [String]
-=======
-  let hyloVersion: SemanticVersion
->>>>>>> aaadca5f
 
   /// We only need one instance of this struct, to represent the compiler information.
   public static let instance = CompilerInfo()
@@ -30,14 +27,9 @@
     os = CompilerInfo.currentOS()
     arch = CompilerInfo.currentArch()
     compiler = "hc"
-<<<<<<< HEAD
-    compilerVersion = VersionNumber([0, 1])
-    hyloVersion = VersionNumber([0, 1])
-    features = ["useLibC"]
-=======
     compilerVersion = SemanticVersion(major: 0, minor: 1, patch: 0)
     hyloVersion = SemanticVersion(major: 0, minor: 1, patch: 0)
->>>>>>> aaadca5f
+    features = ["useLibC"]
   }
 
   /// The name of the operating system on which this function is run.
