--- conflicted
+++ resolved
@@ -21,24 +21,15 @@
   }
 
   /// Creates an instruction key from an instruction ID and a result index.
-<<<<<<< HEAD
-  init(_ inst: InstructionID, _ index: Int) {
-    self = .result(block: inst.block, address: inst.address, index: index)
-=======
   init(_ instruction: InstructionID, _ index: Int) {
     self = .result(block: instruction.block, address: instruction.address, index: index)
->>>>>>> 45bdaeb0
   }
 
   /// Returns an operand corresponding to that key.
   func operand(in function: Function.ID) -> Operand {
     switch self {
     case .result(let b, let i, let k):
-<<<<<<< HEAD
-      return .result(inst: InstructionID(function: function, block: b, address: i), index: k)
-=======
       return .result(instruction: InstructionID(function: function, block: b, address: i), index: k)
->>>>>>> 45bdaeb0
     case .param(let b, let k):
       return .parameter(block: Block.ID(function: function, address: b), index: k)
     }
