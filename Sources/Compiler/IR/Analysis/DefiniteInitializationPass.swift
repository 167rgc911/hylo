--- conflicted
+++ resolved
@@ -118,11 +118,7 @@
               if lhs != rhs {
                 // Deinitialize the object at the end of the predecessor.
                 module.insert(
-<<<<<<< HEAD
-                  DeinitInst(key.operand(in: functionID)),
-=======
                   DeinitInstruction(key.operand(in: functionID)),
->>>>>>> 45bdaeb0
                   before: module.terminator(
                     of: Block.ID(function: functionID, address: predecessor))!)
                 didChange = true
@@ -152,15 +148,9 @@
                 for path in difference {
                   let objectType = program.abstractLayout(of: rootType, at: path).type
                   let object = module.insert(
-<<<<<<< HEAD
-                    LoadInst(.object(objectType), from: operand, at: path),
-                    before: terminator)[0]
-                  module.insert(DeinitInst(object), before: terminator)
-=======
                     LoadInstruction(.object(objectType), from: operand, at: path),
                     before: terminator)[0]
                   module.insert(DeinitInstruction(object), before: terminator)
->>>>>>> 45bdaeb0
                 }
                 didChange = true
               }
@@ -325,11 +315,7 @@
   }
 
   private mutating func eval(
-<<<<<<< HEAD
-    allocStack inst: AllocStackInst, id: InstructionID, module: inout Module
-=======
     allocStack instruction: AllocStackInstruction, id: InstructionID, module: inout Module
->>>>>>> 45bdaeb0
   ) -> Bool {
     // Create an abstract location denoting the newly allocated memory.
     let location = MemoryLocation.instruction(block: id.block, address: id.address)
@@ -346,11 +332,7 @@
   }
 
   private mutating func eval(
-<<<<<<< HEAD
-    borrow inst: BorrowInst, id: InstructionID, module: inout Module
-=======
     borrow instruction: BorrowInstruction, id: InstructionID, module: inout Module
->>>>>>> 45bdaeb0
   ) -> Bool {
     // Operand must a location.
     let locations: [MemoryLocation]
@@ -409,25 +391,15 @@
       if initializedPaths.isEmpty { break }
 
       // Deinitialize the object(s) at the location.
-<<<<<<< HEAD
-      let rootType = module.type(of: inst.location).astType
-=======
       let rootType = module.type(of: instruction.location).astType
->>>>>>> 45bdaeb0
 
       for path in initializedPaths {
         let objectType = program.abstractLayout(of: rootType, at: path).type
         let object = module.insert(
-<<<<<<< HEAD
-          LoadInst(.object(objectType), from: inst.location, at: path, range: inst.range),
-          before: id)[0]
-        module.insert(DeinitInst(object, range: inst.range), before: id)
-=======
           LoadInstruction(
             .object(objectType), from: instruction.location, at: path, range: instruction.range),
           before: id)[0]
         module.insert(DeinitInstruction(object, range: instruction.range), before: id)
->>>>>>> 45bdaeb0
       }
 
       // We can skip the visit of the instructions that were just inserted and update the context
@@ -445,11 +417,7 @@
   }
 
   private mutating func eval(
-<<<<<<< HEAD
-    condBranch inst: CondBranchInst, id: InstructionID, module: inout Module
-=======
     condBranch instruction: CondBranchInstruction, id: InstructionID, module: inout Module
->>>>>>> 45bdaeb0
   ) -> Bool {
     // Consume the condition operand.
     let key = FunctionLocal(operand: instruction.condition)!
@@ -461,11 +429,7 @@
   }
 
   private mutating func eval(
-<<<<<<< HEAD
-    call inst: CallInst, id: InstructionID, module: inout Module
-=======
     call instruction: CallInstruction, id: InstructionID, module: inout Module
->>>>>>> 45bdaeb0
   ) -> Bool {
     // Process the operands.
     for i in 0 ..< instruction.operands.count {
@@ -498,21 +462,12 @@
   }
 
   private mutating func eval(
-<<<<<<< HEAD
-    deallocStack inst: DeallocStackInst, id: InstructionID, module: inout Module
-  ) -> Bool {
-    // The location operand is the result an `alloc_stack` instruction.
-    let alloc = module[instruction: inst.location.inst!] as! AllocStackInst
-
-    let key = FunctionLocal(inst.location.inst!, 0)
-=======
     deallocStack instruction: DeallocStackInstruction, id: InstructionID, module: inout Module
   ) -> Bool {
     // The location operand is the result an `alloc_stack` instruction.
     let alloc = module[instruction: instruction.location.instruction!] as! AllocStackInstruction
 
     let key = FunctionLocal(instruction.location.instruction!, 0)
->>>>>>> 45bdaeb0
     let locations = currentContext.locals[key]!.unwrapLocations()!
     assert(locations.count == 1)
 
@@ -538,15 +493,9 @@
           .object(program.abstractLayout(of: alloc.allocatedType, at: path).type),
           from: instruction.location,
           at: path,
-<<<<<<< HEAD
-          range: inst.range),
-        before: id)[0]
-      module.insert(DeinitInst(object, range: inst.range), before: id)
-=======
           range: instruction.range),
         before: id)[0]
       module.insert(DeinitInstruction(object, range: instruction.range), before: id)
->>>>>>> 45bdaeb0
 
       // Apply the effect of the inserted instructions on the context directly.
       let consumer = InstructionID(
@@ -562,11 +511,7 @@
   }
 
   private mutating func eval(
-<<<<<<< HEAD
-    deinit inst: DeinitInst, id: InstructionID, module: inout Module
-=======
     deinit instruction: DeinitInstruction, id: InstructionID, module: inout Module
->>>>>>> 45bdaeb0
   ) -> Bool {
     // Consume the object operand.
     let key = FunctionLocal(operand: instruction.object)!
@@ -578,11 +523,7 @@
   }
 
   private mutating func eval(
-<<<<<<< HEAD
-    destructure inst: DestructureInst, id: InstructionID, module: inout Module
-=======
     destructure instruction: DestructureInstruction, id: InstructionID, module: inout Module
->>>>>>> 45bdaeb0
   ) -> Bool {
     // Consume the object operand.
     if let key = FunctionLocal(operand: instruction.object) {
@@ -604,11 +545,7 @@
   }
 
   private mutating func eval(
-<<<<<<< HEAD
-    load inst: LoadInst, id: InstructionID, module: inout Module
-=======
     load instruction: LoadInstruction, id: InstructionID, module: inout Module
->>>>>>> 45bdaeb0
   ) -> Bool {
     // Operand must be a location.
     let locations: [MemoryLocation]
@@ -652,11 +589,7 @@
   }
 
   private mutating func eval(
-<<<<<<< HEAD
-    record inst: RecordInst, id: InstructionID, module: inout Module
-=======
     record instruction: RecordInstruction, id: InstructionID, module: inout Module
->>>>>>> 45bdaeb0
   ) -> Bool {
     // Consumes the non-constant operand.
     for operand in instruction.operands {
@@ -678,11 +611,7 @@
   }
 
   private mutating func eval(
-<<<<<<< HEAD
-    return inst: ReturnInst, id: InstructionID, module: inout Module
-=======
     return instruction: ReturnInstruction, id: InstructionID, module: inout Module
->>>>>>> 45bdaeb0
   ) -> Bool {
     // Consume the object operand.
     if let key = FunctionLocal(operand: instruction.value) {
@@ -700,11 +629,7 @@
   }
 
   private mutating func eval(
-<<<<<<< HEAD
-    store inst: StoreInst, id: InstructionID, module: inout Module
-=======
     store instruction: StoreInstruction, id: InstructionID, module: inout Module
->>>>>>> 45bdaeb0
   ) -> Bool {
     // Consume the object operand.
     if let key = FunctionLocal(operand: instruction.object) {
@@ -807,11 +732,7 @@
     case arg(index: Int)
 
     /// A location produced by an instruction.
-<<<<<<< HEAD
-    case inst(block: Function.Blocks.Address, address: Block.Instructions.Address)
-=======
     case instruction(block: Function.Blocks.Address, address: Block.Instructions.Address)
->>>>>>> 45bdaeb0
 
     /// A sub-location rooted at an argument or an instruction.
     indirect case sublocation(root: MemoryLocation, path: [Int])
