import Utils

/// A data structure representing a scoped Val program ready to be type checked.
public struct ScopedProgram: Program {

  public let ast: AST

  public private(set) var scopeToParent = ASTProperty<AnyScopeID>()

  public private(set) var scopeToDecls = ASTProperty<[AnyDeclID]>()

  public private(set) var declToScope = DeclProperty<AnyScopeID>()

  public private(set) var varToBinding: [NodeID<VarDecl>: NodeID<BindingDecl>] = [:]

  /// Creates a scoped program from an AST.
  public init(ast: AST) {
    self.ast = ast

    // Establish the scope relationships.
    for module in ast.modules {
      var state = VisitorState(module: module)
      visit(moduleDecl: module, withState: &state)
    }
  }

}

// MARK: Construction of scope relationships

extension ScopedProgram {

  /// A data structure representing the state of the visitor building scope relationships.
  private struct VisitorState {

    /// The ID of the innermost lexical scope currently visited.
    var innermost: AnyScopeID

    /// The ID of the binding declaration currently visited, if any.
    var bindingDeclBeingVisited: NodeID<BindingDecl>?

    init(module: NodeID<ModuleDecl>) {
      self.innermost = AnyScopeID(module)
      self.bindingDeclBeingVisited = nil
    }

  }

  /// Inserts `decl` into `scope`.
  private mutating func insert<T: DeclID>(decl: T, into scope: AnyScopeID) {
    let child = AnyDeclID(decl)

    if let parent = declToScope[child] {
      if parent == scope {
        // The relation is already established, we're done.
        return
      } else {
        // Remove the existing edge scope container to containee.
        scopeToDecls[scope]?.removeAll(where: { $0 == child })
      }
    }

    // Create the edges.
    declToScope[child] = scope
    scopeToDecls[scope, default: []].append(child)
  }

  /// Sets `scope` as the parent of the current innermost lexical scope and calls `action` with a
  /// a mutable projection of `self` and `state` where `scope` is the innermost lexical scope.
  private mutating func nesting<T: ScopeID>(
    in scope: T,
    withState state: inout VisitorState,
    _ action: (inout ScopedProgram, inout VisitorState) -> Void
  ) {
    let currentInnermost = state.innermost
    let newInnermost = AnyScopeID(scope)
    scopeToParent[newInnermost] = currentInnermost
    state.innermost = newInnermost

    action(&self, &state)

    state.innermost = currentInnermost
  }

  // MARK: Declarations

  private mutating func visit(decl: AnyDeclID, withState state: inout VisitorState) {
    switch decl.kind {
    case AssociatedTypeDecl.self:
      visit(associatedTypeDecl: NodeID(rawValue: decl.rawValue), withState: &state)
    case AssociatedValueDecl.self:
      visit(associatedValueDecl: NodeID(rawValue: decl.rawValue), withState: &state)
    case BindingDecl.self:
      visit(bindingDecl: NodeID(rawValue: decl.rawValue), withState: &state)
    case BuiltinDecl.self:
      break
    case ConformanceDecl.self:
      visit(conformanceDecl: NodeID(rawValue: decl.rawValue), withState: &state)
    case ExtensionDecl.self:
      visit(extensionDecl: NodeID(rawValue: decl.rawValue), withState: &state)
    case FunctionDecl.self:
      visit(functionDecl: NodeID(rawValue: decl.rawValue), withState: &state)
    case GenericParameterDecl.self:
      visit(genericParameterDecl: NodeID(rawValue: decl.rawValue), withState: &state)
    case ImportDecl.self:
      visit(importDecl: NodeID(rawValue: decl.rawValue), withState: &state)
    case InitializerDecl.self:
      visit(initializerDecl: NodeID(rawValue: decl.rawValue), withState: &state)
    case MethodDecl.self:
      visit(methodDecl: NodeID(rawValue: decl.rawValue), withState: &state)
    case MethodImplDecl.self:
      visit(methodImplDecl: NodeID(rawValue: decl.rawValue), withState: &state)
    case ModuleDecl.self:
      visit(moduleDecl: NodeID(rawValue: decl.rawValue), withState: &state)
    case NamespaceDecl.self:
      visit(namespaceDecl: NodeID(rawValue: decl.rawValue), withState: &state)
    case OperatorDecl.self:
      visit(operatorDecl: NodeID(rawValue: decl.rawValue), withState: &state)
    case ParameterDecl.self:
      visit(parameterDecl: NodeID(rawValue: decl.rawValue), withState: &state)
    case ProductTypeDecl.self:
      visit(productTypeDecl: NodeID(rawValue: decl.rawValue), withState: &state)
    case SubscriptDecl.self:
      visit(subscriptDecl: NodeID(rawValue: decl.rawValue), withState: &state)
    case SubscriptImplDecl.self:
      visit(subscriptImplDecl: NodeID(rawValue: decl.rawValue), withState: &state)
    case TraitDecl.self:
      visit(traitDecl: NodeID(rawValue: decl.rawValue), withState: &state)
    case TypeAliasDecl.self:
      visit(typeAliasDecl: NodeID(rawValue: decl.rawValue), withState: &state)
    case VarDecl.self:
      visit(varDecl: NodeID(rawValue: decl.rawValue), withState: &state)
    default:
      unreachable("unexpected declaration")
    }
  }

  private mutating func visit(
    associatedTypeDecl decl: NodeID<AssociatedTypeDecl>,
    withState state: inout VisitorState
  ) {
    insert(decl: decl, into: state.innermost)

    for conformance in ast[decl].conformances {
      visit(nameExpr: conformance, withState: &state)
    }
    if let defaultValue = ast[decl].defaultValue {
      visit(typeExpr: defaultValue, withState: &state)
    }
    if let clause = ast[decl].whereClause?.value {
      visit(whereClause: clause, withState: &state)
    }
  }

  private mutating func visit(
    associatedValueDecl decl: NodeID<AssociatedValueDecl>,
    withState state: inout VisitorState
  ) {
    insert(decl: decl, into: state.innermost)

    if let defaultValue = ast[decl].defaultValue {
      visit(expr: defaultValue, withState: &state)
    }
    if let clause = ast[decl].whereClause?.value {
      visit(whereClause: clause, withState: &state)
    }
  }

  private mutating func visit(
    bindingDecl decl: NodeID<BindingDecl>,
    withState state: inout VisitorState
  ) {
    insert(decl: decl, into: state.innermost)

    let currentBindingDeclBeingVisited = state.bindingDeclBeingVisited
    state.bindingDeclBeingVisited = decl

    visit(bindingPattern: ast[decl].pattern, withState: &state)
    if let initializer = ast[decl].initializer {
      visit(expr: initializer, withState: &state)
    }

    state.bindingDeclBeingVisited = currentBindingDeclBeingVisited
  }

  private mutating func visit(
    conformanceDecl decl: NodeID<ConformanceDecl>,
    withState state: inout VisitorState
  ) {
    insert(decl: decl, into: state.innermost)

    nesting(in: decl, withState: &state, { (this, state) in
      this.visit(typeExpr: this.ast[decl].subject, withState: &state)
      if let clause = this.ast[decl].whereClause?.value {
        this.visit(whereClause: clause, withState: &state)
      }
      for member in this.ast[decl].members {
        this.visit(decl: member, withState: &state)
      }
    })
  }

  private mutating func visit(
    extensionDecl decl: NodeID<ExtensionDecl>,
    withState state: inout VisitorState
  ) {
    insert(decl: decl, into: state.innermost)

    nesting(in: decl, withState: &state, { (this, state) in
      this.visit(typeExpr: this.ast[decl].subject, withState: &state)
      if let clause = this.ast[decl].whereClause?.value {
        this.visit(whereClause: clause, withState: &state)
      }
      for member in this.ast[decl].members {
        this.visit(decl: member, withState: &state)
      }
    })
  }

  private mutating func visit(
    functionDecl decl: NodeID<FunctionDecl>,
    withState state: inout VisitorState
  ) {
    insert(decl: decl, into: state.innermost)

    nesting(in: decl, withState: &state, { (this, state) in
      if let clause = this.ast[decl].genericClause?.value {
        this.visit(genericClause: clause, withState: &state)
      }
      for capture in this.ast[decl].explicitCaptures {
        this.visit(bindingDecl: capture, withState: &state)
      }
      for parameter in this.ast[decl].parameters {
        this.visit(parameterDecl: parameter, withState: &state)
      }
      if let receiver = this.ast[decl].receiver {
        this.visit(parameterDecl: receiver, withState: &state)
      }
      if let output = this.ast[decl].output {
        this.visit(typeExpr: output, withState: &state)
      }

      switch this.ast[decl].body {
      case let .expr(expr):
        this.visit(expr: expr, withState: &state)

      case let .block(stmt):
        this.visit(braceStmt: stmt, withState: &state)

      case nil:
        break
      }
    })
  }

  private mutating func visit(
    genericParameterDecl decl: NodeID<GenericParameterDecl>,
    withState state: inout VisitorState
  ) {
    insert(decl: decl, into: state.innermost)

    for conformance in ast[decl].conformances {
      visit(nameExpr: conformance, withState: &state)
    }
    if let defaultValue = ast[decl].defaultValue {
      visit(typeExpr: defaultValue, withState: &state)
    }
  }

  private mutating func visit(
    importDecl decl: NodeID<ImportDecl>,
    withState state: inout VisitorState
  ) {
    insert(decl: decl, into: state.innermost)
  }

  private mutating func visit(
    initializerDecl decl: NodeID<InitializerDecl>,
    withState state: inout VisitorState
  ) {
    insert(decl: decl, into: state.innermost)

    nesting(in: decl, withState: &state, { (this, state) in
      if let clause = this.ast[decl].genericClause?.value {
        this.visit(genericClause: clause, withState: &state)
      }
      for parameter in this.ast[decl].parameters {
        this.visit(parameterDecl: parameter, withState: &state)
      }
      this.visit(parameterDecl: this.ast[decl].receiver, withState: &state)
      if let body = this.ast[decl].body {
        this.visit(braceStmt: body, withState: &state)
      }
    })
  }

  private mutating func visit(
    methodDecl decl: NodeID<MethodDecl>,
    withState state: inout VisitorState
  ) {
    insert(decl: decl, into: state.innermost)

    nesting(in: decl, withState: &state, { (this, state) in
      if let clause = this.ast[decl].genericClause?.value {
        this.visit(genericClause: clause, withState: &state)
      }
      for parameter in this.ast[decl].parameters {
        this.visit(parameterDecl: parameter, withState: &state)
      }
      if let output = this.ast[decl].output {
        this.visit(typeExpr: output, withState: &state)
      }
      for impl in this.ast[decl].impls {
        this.visit(methodImplDecl: impl, withState: &state)
      }
    })
  }

  private mutating func visit(
    methodImplDecl decl: NodeID<MethodImplDecl>,
    withState state: inout VisitorState
  ) {
    insert(decl: decl, into: state.innermost)

    nesting(in: decl, withState: &state, { (this, state) in
      this.visit(parameterDecl: this.ast[decl].receiver, withState: &state)

      switch this.ast[decl].body {
      case let .expr(expr):
        this.visit(expr: expr, withState: &state)

      case let .block(stmt):
        this.visit(braceStmt: stmt, withState: &state)

      case nil:
        break
      }
    })
  }

  private mutating func visit(
    moduleDecl decl: NodeID<ModuleDecl>,
    withState state: inout VisitorState
  ) {
    precondition(state.innermost == decl)
    for source in ast[decl].sources {
      visit(topLevelDeclSet: source, withState: &state)
    }
  }

  private mutating func visit(
    namespaceDecl decl: NodeID<NamespaceDecl>,
    withState state: inout VisitorState
  ) {
    insert(decl: decl, into: state.innermost)

    nesting(in: decl, withState: &state, { (this, state) in
      for member in this.ast[decl].members {
        this.visit(decl: member, withState: &state)
      }
    })
  }

  private mutating func visit(
    operatorDecl decl: NodeID<OperatorDecl>,
    withState state: inout VisitorState
  ) {
    insert(decl: decl, into: state.innermost)
  }

  private mutating func visit(
    parameterDecl decl: NodeID<ParameterDecl>,
    withState state: inout VisitorState
  ) {
    insert(decl: decl, into: state.innermost)

    if let annotation = ast[decl].annotation {
      visit(parameterTypeExpr: annotation, withState: &state)
    }
    if let defaultValue = ast[decl].defaultValue {
      visit(expr: defaultValue, withState: &state)
    }
  }

  private mutating func visit(
    productTypeDecl decl: NodeID<ProductTypeDecl>,
    withState state: inout VisitorState
  ) {
    insert(decl: decl, into: state.innermost)

    nesting(in: decl, withState: &state, { (this, state) in
      if let clause = this.ast[decl].genericClause?.value {
        this.visit(genericClause: clause, withState: &state)
      }
      for conformance in this.ast[decl].conformances {
        this.visit(nameExpr: conformance, withState: &state)
      }
      for member in this.ast[decl].members {
        this.visit(decl: member, withState: &state)
      }
    })
  }

  private mutating func visit(
    subscriptDecl decl: NodeID<SubscriptDecl>,
    withState state: inout VisitorState
  ) {
    insert(decl: decl, into: state.innermost)

    nesting(in: decl, withState: &state, { (this, state) in
      if let clause = this.ast[decl].genericClause?.value {
        this.visit(genericClause: clause, withState: &state)
      }
      for capture in this.ast[decl].explicitCaptures {
        this.visit(bindingDecl: capture, withState: &state)
      }
      for parameter in this.ast[decl].parameters ?? [] {
        this.visit(parameterDecl: parameter, withState: &state)
      }
      this.visit(typeExpr: this.ast[decl].output, withState: &state)
      for impl in this.ast[decl].impls {
        this.visit(subscriptImplDecl: impl, withState: &state)
      }
    })
  }

  private mutating func visit(
    subscriptImplDecl decl: NodeID<SubscriptImplDecl>,
    withState state: inout VisitorState
  ) {
    insert(decl: decl, into: state.innermost)

    nesting(in: decl, withState: &state, { (this, state) in
      if let receiver = this.ast[decl].receiver {
        this.visit(parameterDecl: receiver, withState: &state)
      }

      switch this.ast[decl].body {
      case let .expr(expr):
        this.visit(expr: expr, withState: &state)

      case let .block(stmt):
        this.visit(braceStmt: stmt, withState: &state)

      case nil:
        break
      }
    })
  }

  private mutating func visit(
    traitDecl decl: NodeID<TraitDecl>,
    withState state: inout VisitorState
  ) {
    insert(decl: decl, into: state.innermost)

    nesting(in: decl, withState: &state, { (this, state) in
      for refinement in this.ast[decl].refinements {
        this.visit(nameExpr: refinement, withState: &state)
      }
      for member in this.ast[decl].members {
        this.visit(decl: member, withState: &state)
      }
    })
  }

  private mutating func visit(
    typeAliasDecl decl: NodeID<TypeAliasDecl>,
    withState state: inout VisitorState
  ) {
    insert(decl: decl, into: state.innermost)

    nesting(in: decl, withState: &state, { (this, state) in
      if let clause = this.ast[decl].genericClause?.value {
        this.visit(genericClause: clause, withState: &state)
      }
      switch this.ast[decl].body {
      case .typeExpr(let expr):
        this.visit(typeExpr: expr, withState: &state)

      case .union(let union):
        for element in union {
          this.visit(productTypeDecl: element, withState: &state)
        }
      }
    })
  }

  private mutating func visit(
    varDecl decl: NodeID<VarDecl>,
    withState state: inout VisitorState
  ) {
    insert(decl: decl, into: state.innermost)
    varToBinding[decl] = state.bindingDeclBeingVisited
  }

  private mutating func visit(
    topLevelDeclSet: NodeID<TopLevelDeclSet>,
    withState state: inout VisitorState
  ) {
    nesting(in: topLevelDeclSet, withState: &state, { (this, state) in
      for member in this.ast[topLevelDeclSet].decls {
        this.visit(decl: member, withState: &state)
      }
    })
  }

  // MARK: Expressions

  private mutating func visit(expr: AnyExprID, withState state: inout VisitorState) {
    switch expr.kind {
    case AssignExpr.self:
      visit(assignExpr: NodeID(rawValue: expr.rawValue), withState: &state)
<<<<<<< HEAD
    case AwaitExpr.self:
      visit(awaitExpr: NodeID(rawValue: expr.rawValue), withState: &state)
=======
    case AsyncExpr.self:
      visit(asyncExpr: NodeID(rawValue: expr.rawValue), withState: &state)
>>>>>>> 4ddfa672
    case BooleanLiteralExpr.self:
      break
    case BufferLiteralExpr.self:
      visit(bufferLiteralExpr: NodeID(rawValue: expr.rawValue), withState: &state)
    case CastExpr.self:
      visit(castExpr: NodeID(rawValue: expr.rawValue), withState: &state)
    case CondExpr.self:
      visit(condExpr: NodeID(rawValue: expr.rawValue), withState: &state)
    case ErrorExpr.self:
      break
    case FloatLiteralExpr.self:
      break
    case FunCallExpr.self:
      visit(funCallExpr: NodeID(rawValue: expr.rawValue), withState: &state)
    case InoutExpr.self:
      visit(inoutExpr: NodeID(rawValue: expr.rawValue), withState: &state)
    case IntegerLiteralExpr.self:
      break
    case LambdaExpr.self:
      visit(lambdaExpr: NodeID(rawValue: expr.rawValue), withState: &state)
    case MapLiteralExpr.self:
      visit(mapLiteralExpr: NodeID(rawValue: expr.rawValue), withState: &state)
    case MatchExpr.self:
      visit(matchExpr: NodeID(rawValue: expr.rawValue), withState: &state)
    case NameExpr.self:
      visit(nameExpr: NodeID(rawValue: expr.rawValue), withState: &state)
    case NilExpr.self:
      break
    case SequenceExpr.self:
      visit(sequenceExpr: NodeID(rawValue: expr.rawValue), withState: &state)
    case SpawnExpr.self:
      visit(spawnExpr: NodeID(rawValue: expr.rawValue), withState: &state)
    case StringLiteralExpr.self:
      break
    case SubscriptCallExpr.self:
      visit(subscriptCallExpr: NodeID(rawValue: expr.rawValue), withState: &state)
    case TupleExpr.self:
      visit(tupleExpr: NodeID(rawValue: expr.rawValue), withState: &state)
    case TupleMemberExpr.self:
      visit(tupleMemberExpr: NodeID(rawValue: expr.rawValue), withState: &state)
    case UnicodeScalarLiteralExpr.self:
      break
    default:
      unreachable("unexpected expression")
    }
  }

  private mutating func visit(
    assignExpr expr: NodeID<AssignExpr>,
    withState state: inout VisitorState
  ) {
    visit(expr: ast[expr].left, withState: &state)
    visit(expr: ast[expr].right, withState: &state)
  }

  private mutating func visit(
<<<<<<< HEAD
    awaitExpr expr: NodeID<AwaitExpr>,
    withState state: inout VisitorState
  ) {
    visit(expr: ast[expr].operand, withState: &state)
=======
    asyncExpr expr: NodeID<AsyncExpr>,
    withState state: inout VisitorState
  ) {
    visit(functionDecl: ast[expr].decl, withState: &state)
>>>>>>> 4ddfa672
  }

  private mutating func visit(
    bufferLiteralExpr expr: NodeID<BufferLiteralExpr>,
    withState state: inout VisitorState
  ) {
    for element in ast[expr].elements {
      visit(expr: element, withState: &state)
    }
  }

  private mutating func visit(
    castExpr expr: NodeID<CastExpr>,
    withState state: inout VisitorState
  ) {
    visit(expr: ast[expr].left, withState: &state)
    visit(typeExpr: ast[expr].right, withState: &state)
  }

  private mutating func visit(
    condExpr expr: NodeID<CondExpr>,
    withState state: inout VisitorState
  ) {
    nesting(in: expr, withState: &state, { (this, state) in
      for item in this.ast[expr].condition {
        switch item {
        case let .expr(i):
          this.visit(expr: i, withState: &state)
        case let .decl(i):
          this.visit(bindingDecl: i, withState: &state)
        }
      }

      switch this.ast[expr].success {
      case let .expr(i):
        this.visit(expr: i, withState: &state)
      case let .block(i):
        this.visit(braceStmt: i, withState: &state)
      }

      switch this.ast[expr].failure {
      case let .expr(i):
        this.visit(expr: i, withState: &state)
      case let .block(i):
        this.visit(braceStmt: i, withState: &state)
      case nil:
        break
      }
    })
  }

  private mutating func visit(
    funCallExpr expr: NodeID<FunCallExpr>,
    withState state: inout VisitorState
  ) {
    visit(expr: ast[expr].callee, withState: &state)
    for argument in ast[expr].arguments {
      visit(expr: argument.value, withState: &state)
    }
  }

  private mutating func visit(
    inoutExpr expr: NodeID<InoutExpr>,
    withState state: inout VisitorState
  ) {
    visit(expr: ast[expr].subject, withState: &state)
  }

  private mutating func visit(
    lambdaExpr expr: NodeID<LambdaExpr>,
    withState state: inout VisitorState
  ) {
    visit(functionDecl: ast[expr].decl, withState: &state)
  }

  private mutating func visit(
    mapLiteralExpr expr: NodeID<MapLiteralExpr>,
    withState state: inout VisitorState
  ) {
    for element in ast[expr].elements {
      visit(expr: element.key, withState: &state)
      visit(expr: element.value, withState: &state)
    }
  }

  private mutating func visit(
    matchExpr expr: NodeID<MatchExpr>,
    withState state: inout VisitorState
  ) {
    visit(expr: ast[expr].subject, withState: &state)
    for case_ in ast[expr].cases {
      nesting(in: case_, withState: &state, { (this, state) in
        this.visit(pattern: this.ast[case_].pattern, withState: &state)
        if let condition = this.ast[case_].condition {
          this.visit(expr: condition, withState: &state)
        }

        switch this.ast[case_].body {
        case let .expr(i):
          this.visit(expr: i, withState: &state)
        case let .block(i):
          this.visit(braceStmt: i, withState: &state)
        }
      })
    }
  }

  private mutating func visit(
    nameExpr expr: NodeID<NameExpr>,
    withState state: inout VisitorState
  ) {
    if case let .expr(domain) = ast[expr].domain {
      visit(expr: domain, withState: &state)
    }
    for argument in ast[expr].arguments {
      switch argument.value {
      case let .expr(i):
        visit(expr: i, withState: &state)
      case let .type(i):
        visit(typeExpr: i, withState: &state)
      }
    }
  }

  private mutating func visit(
    sequenceExpr expr: NodeID<SequenceExpr>,
    withState state: inout VisitorState
  ) {
    visit(expr: ast[expr].head, withState: &state)
    for element in ast[expr].tail {
      visit(nameExpr: element.operator, withState: &state)
      visit(expr: element.operand, withState: &state)
    }
  }

  private mutating func visit(
    spawnExpr expr: NodeID<SpawnExpr>,
    withState state: inout VisitorState
  ) {
    visit(functionDecl: ast[expr].decl, withState: &state)
  }

  private mutating func visit(
    subscriptCallExpr expr: NodeID<SubscriptCallExpr>,
    withState state: inout VisitorState
  ) {
    visit(expr: ast[expr].callee, withState: &state)
    for argument in ast[expr].arguments {
      visit(expr: argument.value, withState: &state)
    }
  }

  private mutating func visit(
    tupleExpr expr: NodeID<TupleExpr>,
    withState state: inout VisitorState
  ) {
    for element in ast[expr].elements {
      visit(expr: element.value, withState: &state)
    }
  }

  private mutating func visit(
    tupleMemberExpr expr: NodeID<TupleMemberExpr>,
    withState state: inout VisitorState
  ) {
    visit(expr: ast[expr].tuple, withState: &state)
  }

  // MARK: Patterns

  private mutating func visit(pattern: AnyPatternID, withState state: inout VisitorState) {
    switch pattern.kind {
    case BindingPattern.self:
      visit(bindingPattern: NodeID(rawValue: pattern.rawValue), withState: &state)
    case ExprPattern.self:
      visit(exprPattern: NodeID(rawValue: pattern.rawValue), withState: &state)
    case NamePattern.self:
      visit(namePattern: NodeID(rawValue: pattern.rawValue), withState: &state)
    case TuplePattern.self:
      visit(tuplePattern: NodeID(rawValue: pattern.rawValue), withState: &state)
    case WildcardPattern.self:
      break
    default:
      unreachable("unexpected pattern")
    }
  }

  private mutating func visit(
    bindingPattern pattern: NodeID<BindingPattern>,
    withState state: inout VisitorState
  ) {
    visit(pattern: ast[pattern].subpattern, withState: &state)
    if let annotation = ast[pattern].annotation {
      visit(typeExpr: annotation, withState: &state)
    }
  }

  private mutating func visit(
    exprPattern pattern: NodeID<ExprPattern>,
    withState state: inout VisitorState
  ) {
    visit(expr: ast[pattern].expr, withState: &state)
  }

  private mutating func visit(
    namePattern pattern: NodeID<NamePattern>,
    withState state: inout VisitorState
  ) {
    visit(varDecl: ast[pattern].decl, withState: &state)
  }

  private mutating func visit(
    tuplePattern pattern: NodeID<TuplePattern>,
    withState state: inout VisitorState
  ) {
    for element in ast[pattern].elements {
      visit(pattern: element.pattern, withState: &state)
    }
  }

  // MARK: Statements

  private mutating func visit(stmt: AnyStmtID, withState state: inout VisitorState) {
    switch stmt.kind {
    case BraceStmt.self:
      visit(braceStmt: NodeID(rawValue: stmt.rawValue), withState: &state)
    case BraceStmt.self:
      break
    case CondBindingStmt.self:
      visit(condBindingStmt: NodeID(rawValue: stmt.rawValue), withState: &state)
    case ContinueStmt.self:
      break
    case DeclStmt.self:
      visit(declStmt: NodeID(rawValue: stmt.rawValue), withState: &state)
    case DiscardStmt.self:
      visit(discardStmt: NodeID(rawValue: stmt.rawValue), withState: &state)
    case DoWhileStmt.self:
      visit(doWhileStmt: NodeID(rawValue: stmt.rawValue), withState: &state)
    case ExprStmt.self:
      visit(exprStmt: NodeID(rawValue: stmt.rawValue), withState: &state)
    case ForStmt.self:
      visit(forStmt: NodeID(rawValue: stmt.rawValue), withState: &state)
    case ReturnStmt.self:
      visit(returnStmt: NodeID(rawValue: stmt.rawValue), withState: &state)
    case WhileStmt.self:
      visit(whileStmt: NodeID(rawValue: stmt.rawValue), withState: &state)
    case YieldStmt.self:
      visit(yieldStmt: NodeID(rawValue: stmt.rawValue), withState: &state)
    default:
      unreachable("unexpected statement")
    }
  }

  private mutating func visit(
    braceStmt stmt: NodeID<BraceStmt>,
    withState state: inout VisitorState
  ) {
    nesting(in: stmt, withState: &state, { (this, state) in
      for i in this.ast[stmt].stmts {
        this.visit(stmt: i, withState: &state)
      }
    })
  }

  private mutating func visit(
    condBindingStmt stmt: NodeID<CondBindingStmt>,
    withState state: inout VisitorState
  ) {
    visit(bindingDecl: ast[stmt].binding, withState: &state)
    switch ast[stmt].fallback {
    case .expr(let i):
      visit(expr: i, withState: &state)
    case .exit(let i):
      visit(stmt: i, withState: &state)
    }
  }

  private mutating func visit(
    declStmt stmt: NodeID<DeclStmt>,
    withState state: inout VisitorState
  ) {
    visit(decl: ast[stmt].decl, withState: &state)
  }

  private mutating func visit(
    discardStmt stmt: NodeID<DiscardStmt>,
    withState state: inout VisitorState
  ) {
    visit(expr: ast[stmt].expr, withState: &state)
  }

  private mutating func visit(
    doWhileStmt stmt: NodeID<DoWhileStmt>,
    withState state: inout VisitorState
  ) {
    visit(braceStmt: ast[stmt].body, withState: &state)

    // Visit the condition of the loop in the same lexical scope as the body.
    let currentInnermost = state.innermost
    state.innermost = AnyScopeID(ast[stmt].body)
    visit(expr: ast[stmt].condition, withState: &state)
    state.innermost = currentInnermost
  }

  private mutating func visit(
    exprStmt stmt: NodeID<ExprStmt>,
    withState state: inout VisitorState
  ) {
    visit(expr: ast[stmt].expr, withState: &state)
  }

  private mutating func visit(
    forStmt stmt: NodeID<ForStmt>,
    withState state: inout VisitorState
  ) {
    nesting(in: stmt, withState: &state, { (this, state) in
      this.visit(bindingDecl: this.ast[stmt].binding, withState: &state)
      if let filter = this.ast[stmt].filter {
        this.visit(expr: filter, withState: &state)
      }
      this.visit(braceStmt: this.ast[stmt].body, withState: &state)
    })
  }

  private mutating func visit(
    returnStmt stmt: NodeID<ReturnStmt>,
    withState state: inout VisitorState
  ) {
    if let value = ast[stmt].value {
      visit(expr: value, withState: &state)
    }
  }

  private mutating func visit(
    whileStmt stmt: NodeID<WhileStmt>,
    withState state: inout VisitorState
  ) {
    nesting(in: stmt, withState: &state, { (this, state) in
      for item in this.ast[stmt].condition {
        switch item {
        case let .expr(i):
          this.visit(expr: i, withState: &state)
        case let .decl(i):
          this.visit(bindingDecl: i, withState: &state)
        }
      }

      this.visit(braceStmt: this.ast[stmt].body, withState: &state)
    })
  }

  private mutating func visit(
    yieldStmt stmt: NodeID<YieldStmt>,
    withState state: inout VisitorState
  ) {
    visit(expr: ast[stmt].value, withState: &state)
  }

  // MARK: Type expressions

  private mutating func visit(typeExpr expr: AnyTypeExprID, withState state: inout VisitorState) {
    switch expr.kind {
    case ConformanceLensTypeExpr.self:
      visit(conformanceLensTypeExpr: NodeID(rawValue: expr.rawValue), withState: &state)
    case ExistentialTypeExpr.self:
      visit(existentialTypeExpr: NodeID(rawValue: expr.rawValue), withState: &state)
    case LambdaTypeExpr.self:
      visit(lambdaTypeExpr: NodeID(rawValue: expr.rawValue), withState: &state)
    case NameExpr.self:
      visit(nameExpr: NodeID(rawValue: expr.rawValue), withState: &state)
    case ParameterTypeExpr.self:
      visit(parameterTypeExpr: NodeID(rawValue: expr.rawValue), withState: &state)
    case RemoteTypeExpr.self:
      visit(storedProjectionTypeExpr: NodeID(rawValue: expr.rawValue), withState: &state)
    case TupleTypeExpr.self:
      visit(tupleTypeExpr: NodeID(rawValue: expr.rawValue), withState: &state)
    case UnionTypeExpr.self:
      visit(unionTypeExpr: NodeID(rawValue: expr.rawValue), withState: &state)
    case WildcardTypeExpr.self:
      break
    default:
      unreachable("unexpected type expression")
    }
  }

  private mutating func visit(
    conformanceLensTypeExpr expr: NodeID<ConformanceLensTypeExpr>,
    withState state: inout VisitorState
  ) {
    visit(typeExpr: ast[expr].subject, withState: &state)
    visit(typeExpr: ast[expr].lens, withState: &state)
  }

  private mutating func visit(
    existentialTypeExpr expr: NodeID<ExistentialTypeExpr>,
    withState state: inout VisitorState
  ) {
    for trait in ast[expr].traits {
      visit(nameExpr: trait, withState: &state)
    }
    if let clause = ast[expr].whereClause?.value {
      visit(whereClause: clause, withState: &state)
    }
  }

  private mutating func visit(
    lambdaTypeExpr expr: NodeID<LambdaTypeExpr>,
    withState state: inout VisitorState
  ) {
    if let environment = ast[expr].environment?.value {
      visit(typeExpr: environment, withState: &state)
    }
    for parameter in ast[expr].parameters {
      visit(parameterTypeExpr: parameter.type, withState: &state)
    }
    visit(typeExpr: ast[expr].output, withState: &state)
  }

  private mutating func visit(
    parameterTypeExpr expr: NodeID<ParameterTypeExpr>,
    withState state: inout VisitorState
  ) {
    visit(typeExpr: ast[expr].bareType, withState: &state)
  }

  private mutating func visit(
    storedProjectionTypeExpr expr: NodeID<RemoteTypeExpr>,
    withState state: inout VisitorState
  ) {
    visit(typeExpr: ast[expr].operand, withState: &state)
  }

  private mutating func visit(
    tupleTypeExpr expr: NodeID<TupleTypeExpr>,
    withState state: inout VisitorState
  ) {
    for element in ast[expr].elements {
      visit(typeExpr: element.type, withState: &state)
    }
  }

  private mutating func visit(
    unionTypeExpr expr: NodeID<UnionTypeExpr>,
    withState state: inout VisitorState
  ) {
    for element in ast[expr].elements {
      visit(typeExpr: element, withState: &state)
    }
  }

  // MARK: Others

  private mutating func visit(
    genericClause clause: GenericClause,
    withState state: inout VisitorState
  ) {
    for parameter in clause.parameters {
      visit(genericParameterDecl: parameter, withState: &state)
    }
    if let whereClause = clause.whereClause?.value {
      visit(whereClause: whereClause, withState: &state)
    }
  }

  private mutating func visit(
    whereClause clause: WhereClause,
    withState state: inout VisitorState
  ) {
    for constraint in clause.constraints {
      switch constraint.value {
      case .conformance(let lhs, let traits):
        visit(nameExpr: lhs, withState: &state)
        for trait in traits {
          visit(nameExpr: trait, withState: &state)
        }

      case .equality(let lhs, let rhs):
        visit(nameExpr: lhs, withState: &state)
        visit(typeExpr: rhs, withState: &state)

      case .value(let expr):
        visit(expr: expr, withState: &state)
      }
    }
  }

}<|MERGE_RESOLUTION|>--- conflicted
+++ resolved
@@ -511,13 +511,6 @@
     switch expr.kind {
     case AssignExpr.self:
       visit(assignExpr: NodeID(rawValue: expr.rawValue), withState: &state)
-<<<<<<< HEAD
-    case AwaitExpr.self:
-      visit(awaitExpr: NodeID(rawValue: expr.rawValue), withState: &state)
-=======
-    case AsyncExpr.self:
-      visit(asyncExpr: NodeID(rawValue: expr.rawValue), withState: &state)
->>>>>>> 4ddfa672
     case BooleanLiteralExpr.self:
       break
     case BufferLiteralExpr.self:
@@ -571,20 +564,6 @@
   ) {
     visit(expr: ast[expr].left, withState: &state)
     visit(expr: ast[expr].right, withState: &state)
-  }
-
-  private mutating func visit(
-<<<<<<< HEAD
-    awaitExpr expr: NodeID<AwaitExpr>,
-    withState state: inout VisitorState
-  ) {
-    visit(expr: ast[expr].operand, withState: &state)
-=======
-    asyncExpr expr: NodeID<AsyncExpr>,
-    withState state: inout VisitorState
-  ) {
-    visit(functionDecl: ast[expr].decl, withState: &state)
->>>>>>> 4ddfa672
   }
 
   private mutating func visit(
