import Utils

/// Val's type checker.
public struct TypeChecker {

  /// The program being type checked.
  public internal(set) var program: ScopedProgram

  /// The diagnostics of the type errors.
  public internal(set) var diagnostics: Set<Diagnostic> = []

  /// The overarching type of each declaration.
  public private(set) var declTypes = DeclProperty<AnyType>()

  /// The type of each expression.
  public private(set) var exprTypes = ExprProperty<AnyType>()

  /// A map from function and subscript declarations to their implicit captures.
  public private(set) var implicitCaptures = DeclProperty<[ImplicitCapture]>()

  /// A map from name expression to its referred declaration.
  public internal(set) var referredDecls: [NodeID<NameExpr>: DeclRef] = [:]

  /// A map from sequence expressions to their evaluation order.
  public internal(set) var foldedSequenceExprs: [NodeID<SequenceExpr>: FoldedSequenceExpr] = [:]

  /// Indicates whether the built-in symbols are visible.
  public var isBuiltinModuleVisible: Bool

  /// The set of lambda expressions whose declarations are pending type checking.
  public private(set) var pendingLambdas: [NodeID<LambdaExpr>] = []

  /// Creates a new type checker for the specified program.
  ///
  /// - Note: `program` is stored in the type checker and mutated throughout type checking (e.g.,
  ///   to insert synthesized declarations).
  public init(program: ScopedProgram, isBuiltinModuleVisible: Bool = false) {
    self.program = program
    self.isBuiltinModuleVisible = isBuiltinModuleVisible
  }

  // MARK: Type system

  /// Returns the canonical form of `type`.
  public func canonicalize(type: AnyType) -> AnyType {
    if type[.isCanonical] { return type }

    switch type.base {
    case let t as BoundGenericType:
      let base = canonicalize(type: t.base)
      let arguments = t.arguments.map({ (a) -> BoundGenericType.Argument in
        switch a {
        case .type(let a):
          return .type(canonicalize(type: a))
        case .value:
          fatalError("not implemented")
        }
      })
      return ^BoundGenericType(base, arguments: arguments)

    case let t as ExistentialType:
      return ^ExistentialType(
        traits: t.traits,
        constraints: ConstraintSet(t.constraints.map(canonicalize(constraint:))))

    case let t as TupleType:
      return ^TupleType(
        t.elements.map({ (e) -> TupleType.Element in
          .init(label: e.label, type: canonicalize(type: e.type))
        }))

    case let t as UnionType:
      return ^UnionType(Set(t.elements.map(canonicalize(type:))))

    default:
      unreachable()
    }
  }

  /// Returns the canonical form of `constraint`.
  public func canonicalize(constraint: Constraint) -> Constraint {
    var canonical = constraint
    canonical.modifyTypes({ (type) in type = canonicalize(type: type) })
    return canonical
  }

  /// Returns the set of traits to which `type` conforms in `scope`.
  ///
  /// - Note: If `type` is a trait, it is always contained in the returned set.
  mutating func conformedTraits<S: ScopeID>(of type: AnyType, inScope scope: S) -> Set<TraitType>? {
    var result: Set<TraitType> = []

    switch type.base {
    case let t as GenericTypeParameterType:
      // Gather the conformances defined at declaration.
      switch t.decl.kind {
      case GenericParameterDecl.self:
        let parameter = NodeID<GenericParameterDecl>(rawValue: t.decl.rawValue)
        guard let traits = realize(
          conformances: program.ast[parameter].conformances,
          inScope: program.scopeToParent[t.decl]!)
        else { return nil }
        result.formUnion(traits)

      case TraitDecl.self:
        let trait = TraitType(NodeID(rawValue: t.decl.rawValue), ast: program.ast)
        return conformedTraits(of: ^trait, inScope: scope)

      default:
        break
      }

      // Gather conformances defined by conditional conformances/extensions.
      for scope in program.scopes(from: scope) where scope.kind.value is GenericScope.Type {
        guard let e = environment(of: scope) else { continue }
        result.formUnion(e.conformedTraits(of: type))
      }

    case let t as ProductType:
      let decl = program.ast[t.decl]
      let parentScope = program.declToScope[t.decl]!
      guard let traits = realize(conformances: decl.conformances, inScope: parentScope)
        else { return nil }

      for trait in traits {
        guard let bases = conformedTraits(of: ^trait, inScope: parentScope)
          else { return nil }
        result.formUnion(bases)
      }

    case let t as TraitType:
      // Gather the conformances defined at declaration.
      guard var work = realize(
        conformances: program.ast[t.decl].refinements,
        inScope: program.declToScope[t.decl]!)
      else { return nil }

      while let base = work.popFirst() {
        if base == t {
          diagnostics.insert(
            .diagnose(circularRefinementAt: program.ast[t.decl].identifier.origin))
          return nil
        } else if result.insert(base).inserted {
          guard let traits = realize(
            conformances: program.ast[base.decl].refinements,
            inScope: program.scopeToParent[base.decl]!)
          else { return nil }
          work.formUnion(traits)
        }
      }

      // Add the trait to its own conformance set.
      result.insert(t)

      // Traits can't be refined in extensions; we're done.
      return result

    case is TypeAliasType:
      break

    default:
      break
    }

    // Collect traits declared in conformance declarations.
    for i in extendingDecls(of: type, exposedTo: scope) where i.kind == ConformanceDecl.self {
      let decl = program.ast[NodeID<ConformanceDecl>(rawValue: i.rawValue)]
      let parentScope = program.declToScope[i]!
      guard let traits = realize(conformances: decl.conformances, inScope: parentScope)
        else { return nil }

      for trait in traits {
        guard let bases = conformedTraits(of: ^trait, inScope: parentScope)
          else { return nil }
        result.formUnion(bases)
      }
    }

    return result
  }

  // MARK: Type checking

  /// The status of a type checking request on a declaration.
  private enum RequestStatus {

    /// Type realization has started.
    ///
    /// The type checker is realizing the overarching type of the declaration. Initiating a new
    /// type realization or type checking request on the same declaration will cause a circular
    /// dependency error.
    case typeRealizationStarted

    /// Type realization was completed.
    ///
    /// The checker realized the overarching type of the declaration, which is now available in
    /// `declTypes`.
    case typeRealizationCompleted

    /// Type checking has started.
    ///
    /// The checker is verifying whether the declaration is well-typed; its overarching type is
    /// available in `declTypes`. Initiating a new type checking request will cause a circular
    /// dependency error.
    case typeCheckingStarted

    /// Type checking succeeded.
    ///
    /// The declaration is well-typed; its overarching type is availabe in `declTypes`.
    case success

    /// Type realzation or type checking failed.
    ///
    /// If type realization succeeded, the overarching type of the declaration is available in
    /// `declTypes`. Otherwise, it is assigned to `nil`.
    case failure

  }

  /// A cache for type checking requests on declarations.
  private var declRequests = DeclProperty<RequestStatus>()

  /// A cache mapping generic declarations to their environment.
  private var environments = DeclProperty<MemoizationState<GenericEnvironment?>>()

  /// The bindings whose initializers are being currently visited.
  private var bindingsUnderChecking: DeclSet = []

  /// Inserts `expr` in the set of pending lambdas.
  mutating func deferTypeChecking(_ expr: NodeID<LambdaExpr>) {
    pendingLambdas.append(expr)
  }

  /// Processed all pending type checking requests and returns whether that succeeded.
  mutating func checkPending() -> Bool {
    var success = true

    while let id = pendingLambdas.popLast() {
      if let declType = LambdaType(exprTypes[id]),
         !declType.flags.contains(.hasError)
      {
        // Reify the type of the underlying declaration.
        declTypes[program.ast[id].decl] = ^declType
        let parameters = program.ast[program.ast[id].decl].parameters
        for i in 0 ..< parameters.count {
          declTypes[parameters[i]] = declType.inputs[i].type
        }

        // Type check the declaration.
        success = check(function: program.ast[id].decl) && success
      } else {
        success = false
      }
    }

    return success
  }

  /// Type checks the specified module and returns whether that succeeded.
  ///
  /// - Requires: `id` is a valid ID in the type checker's AST.
  public mutating func check(module id: NodeID<ModuleDecl>) -> Bool {
    // Build the type of the module.
    declTypes[id] = ^ModuleType(id, ast: program.ast)

    // Type check the declarations in the module.
    var success = true
    for decl in program.ast.topLevelDecls(id) {
      success = check(decl: decl) && success
    }

    // Process pending requests.
    return checkPending() && success
  }

  /// Type checks the specified declaration and returns whether that succeeded.
  private mutating func check<T: DeclID>(decl id: T) -> Bool {
    switch id.kind {
    case AssociatedTypeDecl.self:
      return check(associatedType: NodeID(rawValue: id.rawValue))
    case AssociatedValueDecl.self:
      return check(associatedValue: NodeID(rawValue: id.rawValue))
    case BindingDecl.self:
      return check(binding: NodeID(rawValue: id.rawValue))
    case ConformanceDecl.self:
      return check(conformance: NodeID(rawValue: id.rawValue))
    case FunctionDecl.self:
      return check(function: NodeID(rawValue: id.rawValue))
    case InitializerDecl.self:
      return check(initializer: NodeID(rawValue: id.rawValue))
    case MethodDecl.self:
      return check(method: NodeID(rawValue: id.rawValue))
    case MethodImplDecl.self:
      return check(method: NodeID(rawValue: program.declToScope[id]!.rawValue))
    case OperatorDecl.self:
      return check(operator: NodeID(rawValue: id.rawValue))
    case ProductTypeDecl.self:
      return check(productType: NodeID(rawValue: id.rawValue))
    case SubscriptDecl.self:
      return check(subscript: NodeID(rawValue: id.rawValue))
    case TraitDecl.self:
      return check(trait: NodeID(rawValue: id.rawValue))
    case TypeAliasDecl.self:
      return check(typeAlias: NodeID(rawValue: id.rawValue))
    default:
      unreachable("unexpected declaration")
    }
  }

  private mutating func check(associatedType: NodeID<AssociatedTypeDecl>) -> Bool {
    return true
  }

  private mutating func check(associatedValue: NodeID<AssociatedValueDecl>) -> Bool {
    return true
  }

  private mutating func check(conformance: NodeID<ConformanceDecl>) -> Bool {
    // FIXME: implement me.
    return true
  }

  /// - Note: Method is internal because it may be called during constraint generation.
  mutating func check(binding id: NodeID<BindingDecl>) -> Bool {
    defer { assert(declTypes[id] != nil) }

    // Note: binding declarations do not undergo type realization.
    switch declRequests[id] {
    case nil:
      declRequests[id] = .typeCheckingStarted
    case .typeCheckingStarted:
      diagnostics.insert(.diagnose(circularDependencyAt: program.ast[id].origin))
      return false
    case .success:
      return true
    case .failure:
      return false
    default:
      unreachable()
    }

    let scope = program.declToScope[AnyDeclID(id)]!
    let pattern = program.ast[id].pattern
    guard var shape = infer(pattern: pattern, inScope: scope) else {
      declTypes[id] = .error
      declRequests[id] = .failure
      return false
    }

    // Type check the initializer, if any.
    var success = true
    if let initializer = program.ast[id].initializer {
      // The type of the initializer may be a subtype of the pattern's.
      let initializerType = ^TypeVariable(node: initializer.base)
      shape.constraints.append(
        equalityOrSubtypingConstraint(
          initializerType,
          shape.type,
          because: ConstraintCause(.initialization, at: program.ast[id].origin)))

      // Infer the type of the initializer
      let names = program.ast.names(in: program.ast[id].pattern).map({ (name) in
        AnyDeclID(program.ast[name.pattern].decl)
      })

      bindingsUnderChecking.formUnion(names)
      let solution = infer(
        expr: initializer,
        inferredType: initializerType,
        expectedType: shape.type,
        inScope: scope,
        constraints: shape.constraints)
      bindingsUnderChecking.subtract(names)

      // TODO: Complete underspecified generic signatures

      success = solution.diagnostics.isEmpty
      shape.type = solution.reify(shape.type, withVariables: .substituteByError)

      // Assign the variable declarations in the pattern to their type
      for decl in shape.decls {
        declTypes[decl] = solution.reify(declTypes[decl]!, withVariables: .substituteByError)
        declRequests[decl] = success ? .success : .failure
      }
    } else if program.ast[program.ast[id].pattern].annotation == nil {
      unreachable("expected type annotation")
    }

    if success {
      assert(!shape.type[.hasVariable])
      declTypes[id] = shape.type
      declRequests[id] = .success
      return true
    } else {
      declTypes[id] = .error
      declRequests[id] = .failure
      return false
    }
  }

  private mutating func check(conformance: ConformanceDecl) -> Bool {
    fatalError("not implemented")
  }

  private mutating func check(extension: ExtensionDecl) -> Bool {
    fatalError("not implemented")
  }

  /// Type checks the specified function declaration and returns whether that succeeded.
  ///
  /// The type of the declaration must be realizable from type annotations alone or the declaration
  /// the declaration must be realized and its inferred type must be stored in `declTyes`. Hence,
  /// the method must not be called on the underlying declaration of a lambda or async expression
  /// before the type of that declaration has been fully inferred.
  ///
  /// - SeeAlso: `checkPending`
  private mutating func check(function id: NodeID<FunctionDecl>) -> Bool {
    _check(decl: id, { (this, id) in this._check(function: id) })
  }

  private mutating func _check(function id: NodeID<FunctionDecl>) -> Bool {
    // Type check the generic constraints.
    var success = environment(ofGenericDecl: id) != nil

    // Type check the parameters.
    var parameterNames: Set<String> = []
    for parameter in program.ast[id].parameters {
      success = check(parameter: parameter, siblingNames: &parameterNames) && success
    }

    // Set the type of the implicit receiver declaration if necessary.
    if program.isNonStaticMember(id) {
      let functionType = declTypes[id]!.base as! LambdaType
      let receiverDecl = program.ast[id].receiver!

      if let type = RemoteType(functionType.captures.first?.type) {
        // `let` and `inout` methods capture a projection of their receiver.
        let convention: PassingConvention
        switch type.capability {
        case .let   : convention = .let
        case .inout : convention = .inout
        case .set, .yielded:
          unreachable()
        }

        declTypes[receiverDecl] = ^ParameterType(convention: convention, bareType: type.base)
      } else {
        // `sink` methods capture their receiver.
        assert(program.ast[id].isSink)
        declTypes[receiverDecl] = ^ParameterType(
          convention: .sink,
          bareType: functionType.environment)
      }

      declRequests[receiverDecl] = .success
    }

    // Type check the body, if any.
    switch program.ast[id].body {
    case .block(let stmt):
      return check(brace: stmt) && success

    case .expr(let expr):
      // If `expr` has been used to infer the return type, there's no need to visit it again.
      if (program.ast[id].output == nil) && program.ast[id].isInExprContext { return success }

      // Otherwise, it's expected to have the realized return type.
      let type = declTypes[id]!.base as! LambdaType
      let inferredType = infer(expr: expr, expectedType: type.output.skolemized, inScope: id)
      return (inferredType != nil) && success

    case nil:
      // Requirements and FFIs can be without a body.
      if program.isRequirement(id) || program.ast[id].isFFI { return success }

      // Declaration requires a body.
      diagnostics.insert(.diagnose(declarationRequiresBodyAt: program.ast[id].introducerRange))
      return false
    }
  }

  private mutating func check(initializer id: NodeID<InitializerDecl>) -> Bool {
    _check(decl: id, { (this, id) in this._check(initializer: id) })
  }

  private mutating func _check(initializer id: NodeID<InitializerDecl>) -> Bool {
    // Memberwize initializers always type check.
    if program.ast[id].introducer.value == .memberwiseInit {
      return true
    }

    // The type of the declaration must have been realized.
    let type = declTypes[id]!.base as! LambdaType

    // Type check the generic constraints.
    var success = environment(ofGenericDecl: id) != nil

    // Type check the parameters.
    var parameterNames: Set<String> = []
    for parameter in program.ast[id].parameters {
      success = check(parameter: parameter, siblingNames: &parameterNames) && success
    }

    // Set the type of the implicit receiver declaration.
    // Note: the receiver of an initializer is its first parameter.
    declTypes[program.ast[id].receiver] = type.inputs[0].type
    declRequests[program.ast[id].receiver] = .success

    // Type check the body, if any.
    if let body = program.ast[id].body {
      return check(brace: body) && success
    } else if program.isRequirement(id) {
      return success
    } else {
      diagnostics.insert(.diagnose(declarationRequiresBodyAt: program.ast[id].introducer.origin))
      return false
    }
  }

  private mutating func check(method id: NodeID<MethodDecl>) -> Bool {
    _check(decl: id, { (this, id) in this._check(method: id) })
  }

  private mutating func _check(method id: NodeID<MethodDecl>) -> Bool {
    // The type of the declaration must have been realized.
    let type = declTypes[id]!.base as! MethodType
    let outputType = type.output.skolemized

    // Type check the generic constraints.
    var success = environment(ofGenericDecl: id) != nil

    // Type check the parameters.
    var parameterNames: Set<String> = []
    for parameter in program.ast[id].parameters {
      success = check(parameter: parameter, siblingNames: &parameterNames) && success
    }

    for impl in program.ast[id].impls {
      // Set the type of the implicit receiver declaration.
      declTypes[program.ast[impl].receiver] = ^ParameterType(
        convention: program.ast[impl].introducer.value.convention,
        bareType: type.receiver)
      declRequests[program.ast[impl].receiver] = .success

      // Type check method's implementations, if any.
      switch program.ast[impl].body {
      case .expr(let expr):
        let expectedType = program.ast[impl].introducer.value == .inout
          ? AnyType.void
          : outputType
        let inferredType = infer(expr: expr, expectedType: expectedType, inScope: impl)
        success = (inferredType != nil) && success

      case .block(let stmt):
        success = check(brace: stmt) && success

      case nil:
        // Requirements can be without a body.
        if program.isRequirement(id) { continue }

        // Declaration requires a body.
        diagnostics.insert(.diagnose(declarationRequiresBodyAt: program.ast[id].introducerRange))
        success = false
      }
    }

    return success
  }

  private mutating func check(methodImpl: MethodImplDecl) -> Bool {
    fatalError("not implemented")
  }

  private mutating func check(namespace: NamespaceDecl) -> Bool {
    fatalError("not implemented")
  }

  /// Inserts in `siblingNames` the name of the parameter declaration identified by `id` and
  /// returns whether that declaration type checks.
  private mutating func check(
    parameter id: NodeID<ParameterDecl>,
    siblingNames: inout Set<String>
  ) -> Bool {
    // Check for duplicate parameter names.
    if !siblingNames.insert(program.ast[id].name).inserted {
      diagnostics.insert(.diganose(
        duplicateParameterNamed: program.ast[id].name, at: program.ast[id].origin))
      declRequests[id] = .failure
      return false
    }

    // Type check the default value, if any.
    if let defaultValue = program.ast[id].defaultValue {
      let parameterType = declTypes[id]!.base as! ParameterType
      let defaultValueType = ^TypeVariable(node: defaultValue.base)

      let constraints = [
        ParameterConstraint(
          defaultValueType,
          ^parameterType,
          because: ConstraintCause(.argument, at: program.ast[id].origin))
      ]

      let solution = infer(
        expr: defaultValue,
        inferredType: defaultValueType,
        expectedType: parameterType.bareType,
        inScope: program.declToScope[id]!,
        constraints: constraints)

      if !solution.diagnostics.isEmpty {
        declRequests[id] = .failure
        return false
      }
    }

    declRequests[id] = .success
    return true
  }

  private mutating func check(operator id: NodeID<OperatorDecl>) -> Bool {
    let source = NodeID<TopLevelDeclSet>(program.declToScope[id]!)!

    // Look for duplicate operator declaration.
    for decl in program.ast[source].decls where decl.kind == OperatorDecl.self {
      let oper = NodeID<OperatorDecl>(rawValue: decl.rawValue)
      if oper != id,
         program.ast[oper].notation.value == program.ast[id].notation.value,
         program.ast[oper].name.value == program.ast[id].name.value
      {
        diagnostics.insert(.diagnose(
          duplicateOperatorNamed: program.ast[id].name.value,
          at: program.ast[id].origin))
        return false
      }
    }

    return true
  }

  private mutating func check(productType id: NodeID<ProductTypeDecl>) -> Bool {
    _check(decl: id, { (this, id) in this._check(productType: id) })
  }

  private mutating func _check(productType id: NodeID<ProductTypeDecl>) -> Bool {
    // Type check the memberwise initializer.
    var success = check(initializer: program.ast[id].memberwiseInit)

    // Type check the generic constraints.
    success = (environment(ofGenericDecl: id) != nil) && success

    // Type check the type's direct members.
    for j in program.ast[id].members {
      success = check(decl: j) && success
    }

    // Type check conformances.
    let container = program.scopeToParent[id]!
    let traits: Set<TraitType>
    if let ts = realize(conformances: program.ast[id].conformances, inScope: container) {
      traits = ts
    } else {
      traits = []
      success = false
    }

    for trait in traits {
      success = check(conformanceOfProductDecl: id, to: trait) && success
    }

    // Type check extending declarations.
    let type = declTypes[id]!
    for j in extendingDecls(of: type, exposedTo: container) {
      success = check(decl: j) && success
    }

    // TODO: Check the conformances

    return success
  }

  private mutating func check(subscript id: NodeID<SubscriptDecl>) -> Bool {
    _check(decl: id, { (this, id) in this._check(subscript: id) })
  }

  private mutating func _check(subscript id: NodeID<SubscriptDecl>) -> Bool {
    // The type of the declaration must have been realized.
    let declType = declTypes[id]!.base as! SubscriptType
    let outputType = declType.output.skolemized

    // Type check the generic constraints.
    var success = environment(ofGenericDecl: id) != nil

    // Type check the parameters, if any.
    if let parameters = program.ast[id].parameters {
      var parameterNames: Set<String> = []
      for parameter in parameters {
        success = check(parameter: parameter, siblingNames: &parameterNames) && success
      }
    }

    // Type checks the subscript's implementations.
    for impl in program.ast[id].impls {
      // Set the type of the implicit receiver declaration if necessary.
      if program.isNonStaticMember(id) {
        let receiverType = declType.captures.first!.type.base as! RemoteType
        let receiverDecl = program.ast[impl].receiver!

        declTypes[receiverDecl] = ^ParameterType(
          convention: program.ast[impl].introducer.value.convention,
          bareType: receiverType.base)
        declRequests[receiverDecl] = .success
      }

      // Type checks the body of the implementation.
      switch program.ast[impl].body {
      case .expr(let expr):
        success = (infer(expr: expr, expectedType: outputType, inScope: impl) != nil) && success

      case .block(let stmt):
        success = check(brace: stmt) && success

      case nil:
        // Requirements can be without a body.
        if program.isRequirement(id) { continue }

        // Declaration requires a body.
        diagnostics.insert(.diagnose(declarationRequiresBodyAt: program.ast[id].introducer.origin))
        success = false
      }
    }

    return success
  }

  private mutating func check(subscriptImpl: SubscriptImplDecl) -> Bool {
    fatalError("not implemented")
  }

  private mutating func check(trait id: NodeID<TraitDecl>) -> Bool {
    _check(decl: id, { (this, id) in this._check(trait: id) })
  }

  private mutating func _check(trait id: NodeID<TraitDecl>) -> Bool {
    // Type check the generic constraints.
    var success = environment(ofTraitDecl: id) != nil

    // Type check the type's direct members.
    for j in program.ast[id].members {
      success = check(decl: j) && success
    }

    // Type check extending declarations.
    let type = declTypes[id]!
    for j in extendingDecls(of: type, exposedTo: program.declToScope[id]!) {
      success = check(decl: j) && success
    }

    // TODO: Check the conformances

    return success
  }

  private mutating func check(typeAlias id: NodeID<TypeAliasDecl>) -> Bool {
    _check(decl: id, { (this, id) in this._check(typeAlias: id) })
  }

  private mutating func _check(typeAlias id: NodeID<TypeAliasDecl>) -> Bool {
    // Realize the subject.
    let subject: AnyType
    switch program.ast[id].body {
    case .typeExpr(let j):
      if let s = realize(j, inScope: AnyScopeID(id))?.instance {
        subject = s
      } else {
        return false
      }

    case.union:
      fatalError("not implemented")
    }

    // Type-check the generic clause.
    var success = environment(ofGenericDecl: id) != nil

    // Type check extending declarations.
    for j in extendingDecls(of: subject, exposedTo: program.declToScope[id]!) {
      success = check(decl: j) && success
    }

    // TODO: Check the conformances

    return success
  }

  private mutating func check(`var`: VarDecl) -> Bool {
    fatalError("not implemented")
  }

  /// Returns whether `decl` is well-typed from the cache, or calls `action` to type check it
  /// and caches the result before returning it.
  private mutating func _check<T: DeclID>(
    decl id: T,
    _ action: (inout Self, T) -> Bool
  ) -> Bool {
    // Check if a type checking request has already been received.
    while true {
      switch declRequests[id] {
      case nil:
        /// The the overarching type of the declaration is available after type realization.
        defer { assert(declRequests[id] != nil) }

        // Realize the type of the declaration before starting type checking.
        if realize(decl: id).isError {
          // Type checking fails if type realization did.
          declRequests[id] = .failure
          return false
        } else {
          // Note: Because the type realization of certain declarations may escalate to type
          // checking perform type checking, we should re-check the status of the request.
          continue
        }

      case .typeRealizationCompleted:
        declRequests[id] = .typeCheckingStarted

      case .typeRealizationStarted, .typeCheckingStarted:
        // Note: The request status will be updated when the request that caused the circular
        // dependency handles the failure.
        diagnostics.insert(.diagnose(circularDependencyAt: program.ast[id].origin))
        return false

      case .success:
        return true

      case .failure:
        return false
      }

      break
    }

    // Process the request.
    let success = action(&self, id)

    // Update the request status.
    declRequests[id] = success ? .success : .failure
    return success
  }

  /// Type checks the conformance of the product type declared by `decl` to the trait `trait` and
  /// returns whether that succeeded.
  private mutating func check(
    conformanceOfProductDecl decl: NodeID<ProductTypeDecl>,
    to trait: TraitType
  ) -> Bool {
    let conformingType = realizeSelfTypeExpr(inScope: decl)!.instance
    let selfType = ^GenericTypeParameterType(trait.decl, ast: program.ast)
    var success = true

    // Get the set of generic parameters defined by `trait`.
    for j in program.ast[trait.decl].members {
      switch j.kind {
      case AssociatedTypeDecl.self:
        // TODO: Implement me.
        continue

      case AssociatedValueDecl.self:
        fatalError("not implemented")

      case FunctionDecl.self:
        // Make sure the requirement is well-typed.
        let requirement = NodeID<FunctionDecl>(rawValue: j.rawValue)
        var requirementType = canonicalize(type: realize(functionDecl: requirement))

        /// Substitute `Self` by the conforming type in `type`.
        func substituteSelf(type: AnyType) -> TypeTransformAction {
          switch type.base {
          case selfType:
            // `type` is `Self`.
            return .stepOver(conformingType)

          case let t as AssociatedTypeType:
            // We only care about associated types rooted at `Self`. Others can be assumed to be
            // rooted at some generic type parameter declared by the requirement.
            let components = t.components
            if components.last != selfType { return .stepOver(type) }

            let scope = AnyScopeID(decl)
            let replacement = components
              .dropLast(1)
              .reversed()
              .reduce(into: conformingType, { (r, c) in
                if r.isError { return }

                switch c.base {
                case let c as AssociatedTypeType:
                  let candidates = lookup(c.name.value, memberOf: r, inScope: scope)

                  // Name is ambiguous if there's more than one candidate.
                  if candidates.count != 1 {
                    r = .error
                    return
                  }

                  // Name should refer to a type.
                  let candidateValue = realize(decl: candidates.first!)
                  guard let type = (candidateValue.base as? MetatypeType)?.instance else {
                    r = .error
                    return
                  }

                  // FIXME: If `type` is a bound generic type, substitute generic type parameters.
                  r = type

                case is ConformanceLensType:
                  fatalError("not implemented")

                default:
                  unreachable()
                }
              })
            return .stepOver(replacement)

          default:
            return .stepInto(type)
          }
        }

        requirementType = requirementType.transform(substituteSelf(type:))
        if requirementType.isError { continue }

        // Search for candidate implementations.
        let stem = program.ast[requirement].identifier!.value
        var candidates = lookup(stem, memberOf: conformingType, inScope: AnyScopeID(decl))
        candidates.remove(AnyDeclID(requirement))

        // Filter out the candidates with incompatible types.
        candidates = candidates.filter({ (candidate) -> Bool in
          let candidateType = realize(decl: candidate)
          return canonicalize(type: candidateType) == requirementType
        })

        // TODO: Filter out the candidates with incompatible constraints.
        //
        // trait A {}
        // type Foo<T> {}
        // extension Foo where T: U { fun foo() }
        // conformance Foo: A {} // <- should not consider `foo` in the extension

        // If there are several candidates, we have an ambiguous conformance.
        if candidates.count > 1 {
          fatalError("not implemented")
        }

        // If there's no candidate and the requirement doesn't have a default implementation, the
        // conformance is not satisfied.
        if candidates.isEmpty && (program.ast[requirement].body == nil) {
          diagnostics.insert(
            .diagnose(
              conformingType,
              doesNotConformTo: trait,
              at: program.ast[decl].identifier.origin,
              because: [
                .diagnose(
                  traitRequiresMethod: Name(of: requirement, in: program.ast)!,
                  withType: declTypes[requirement]!)
              ]))
          success = false
        }

      case SubscriptDecl.self:
        fatalError("not implemented")

      default:
        unreachable()
      }
    }

    return success
  }

  /// Type checks the specified statement and returns whether that succeeded.
  private mutating func check<T: StmtID, S: ScopeID>(
    stmt id: T,
    inScope lexicalContext: S
  ) -> Bool {
    switch id.kind {
    case BraceStmt.self:
      return check(brace: NodeID(rawValue: id.rawValue))

    case ExprStmt.self:
      let stmt = program.ast[NodeID<ExprStmt>(rawValue: id.rawValue)]
      if let type = infer(expr: stmt.expr, inScope: lexicalContext) {
        // Issue a warning if the type of the expression isn't void.
        if type != .void {
          diagnostics.insert(.diagnose(
            unusedResultOfType: type,
            at: program.ast[stmt.expr].origin))
        }
        return true
      } else {
        // Type inference/checking failed.
        return false
      }

    case DeclStmt.self:
      return check(decl: program.ast[NodeID<DeclStmt>(rawValue: id.rawValue)].decl)

    case DiscardStmt.self:
      let stmt = program.ast[NodeID<DiscardStmt>(rawValue: id.rawValue)]
      return infer(expr: stmt.expr, inScope: lexicalContext) != nil

    case ReturnStmt.self:
      return check(return: NodeID(rawValue: id.rawValue), inScope: lexicalContext)

    case YieldStmt.self:
      return check(yield: NodeID(rawValue: id.rawValue), inScope: lexicalContext)

    default:
      unreachable("unexpected statement")
    }
  }

  /// - Note: Method is internal because it may be called during constraint generation.
  mutating func check(brace id: NodeID<BraceStmt>) -> Bool {
    var success = true
    for stmt in program.ast[id].stmts {
      success = check(stmt: stmt, inScope: id) && success
    }
    return success
  }

  private mutating func check<S: ScopeID>(
    return id: NodeID<ReturnStmt>,
    inScope lexicalContext: S
  ) -> Bool {
    // Retreive the expected output type.
    let expectedType = expectedOutputType(in: lexicalContext)!

    if let returnValue = program.ast[id].value {
      // The type of the return value must be subtype of the expected return type.
      let inferredReturnType = ^TypeVariable(node: returnValue.base)
      let c = equalityOrSubtypingConstraint(
        inferredReturnType,
        expectedType,
        because: ConstraintCause(.return, at: program.ast[returnValue].origin))
      let solution = infer(
        expr: returnValue,
        inferredType: inferredReturnType,
        expectedType: expectedType,
        inScope: AnyScopeID(lexicalContext),
        constraints: [c])
      return solution.diagnostics.isEmpty
    } else if expectedType != .void {
      diagnostics.insert(.diagnose(missingReturnValueAt: program.ast[id].origin))
      return false
    } else {
      return true
    }
  }

  private mutating func check<S: ScopeID>(
    yield id: NodeID<YieldStmt>,
    inScope lexicalContext: S
  ) -> Bool {
    // Retreive the expected output type.
    let expectedType = expectedOutputType(in: lexicalContext)!

    // The type of the return value must be subtype of the expected return type.
    let inferredReturnType = ^TypeVariable(node: program.ast[id].value.base)
    let c = equalityOrSubtypingConstraint(
      inferredReturnType,
      expectedType,
      because: ConstraintCause(.yield, at: program.ast[program.ast[id].value].origin))
    let solution = infer(
      expr: program.ast[id].value,
      inferredType: inferredReturnType,
      expectedType: expectedType,
      inScope: AnyScopeID(lexicalContext),
      constraints: [c])
    return solution.diagnostics.isEmpty
  }

  /// Returns the expected output type in `lexicalContext`, or `nil` if `lexicalContext` is not
  /// nested in a function or subscript declaration.
  private func expectedOutputType<S: ScopeID>(in lexicalContext: S) -> AnyType? {
    for parent in program.scopes(from: lexicalContext) {
      switch parent.kind {
      case MethodImplDecl.self:
        // `lexicalContext` is nested in a method implementation.
        let decl = NodeID<MethodImplDecl>(rawValue: parent.rawValue)
        if program.ast[decl].introducer.value == .inout {
          return .void
        } else {
          let methodDecl = NodeID<FunctionDecl>(rawValue: program.scopeToParent[decl]!.rawValue)
          let methodType = declTypes[methodDecl]!.base as! MethodType
          return methodType.output.skolemized
        }

      case FunctionDecl.self:
        // `lexicalContext` is nested in a function.
        let decl = NodeID<FunctionDecl>(rawValue: parent.rawValue)
        let funType = declTypes[decl]!.base as! LambdaType
        return funType.output.skolemized

      case SubscriptDecl.self:
        // `lexicalContext` is nested in a subscript implementation.
        let decl = NodeID<SubscriptDecl>(rawValue: parent.rawValue)
        let subscriptType = declTypes[decl]!.base as! SubscriptType
        return subscriptType.output.skolemized

      default:
        continue
      }
    }

    return nil
  }

  /// Returns the generic environment defined by `id`, or `nil` if it is ill-typed.
  ///
  /// - Requires: `i.kind <= .genericScope`
  private mutating func environment<T: NodeIDProtocol>(of id: T) -> GenericEnvironment? {
    switch id.kind {
    case FunctionDecl.self:
      return environment(ofGenericDecl: NodeID<FunctionDecl>(rawValue: id.rawValue))
    case ProductTypeDecl.self:
      return environment(ofGenericDecl: NodeID<ProductTypeDecl>(rawValue: id.rawValue))
    case SubscriptDecl.self:
      return environment(ofGenericDecl: NodeID<SubscriptDecl>(rawValue: id.rawValue))
    case TypeAliasDecl.self:
      return environment(ofGenericDecl: NodeID<TypeAliasDecl>(rawValue: id.rawValue))
    case TraitDecl.self:
      return environment(ofTraitDecl: NodeID(rawValue: id.rawValue))
    default:
      unreachable("unexpected scope")
    }
  }

  /// Returns the generic environment defined by `id`, or `nil` if it is ill-typed.
  private mutating func environment<T: GenericDecl>(
    ofGenericDecl id: NodeID<T>
  ) -> GenericEnvironment? {
    switch environments[id] {
    case .done(let e):
      return e
    case .inProgress:
      fatalError("circular dependency")
    case nil:
      environments[id] = .inProgress
    }

    // Nothing to do if the declaration has no generic clause.
    guard let clause = program.ast[id].genericClause?.value else {
      let e = GenericEnvironment(decl: id, constraints: [], into: &self)
      environments[id] = .done(e)
      return e
    }

    var success = true
    var constraints: [Constraint] = []

    // Check the conformance list of each generic type parameter.
    for p in clause.parameters {
      // Realize the parameter's declaration.
      let parameterType = realize(genericParameterDecl: p)
      if parameterType.isError { return nil }

      // TODO: Type check default values.

      // Skip value declarations.
      guard let lhs = (parameterType.base as? MetatypeType)?.instance else { continue }
      assert(lhs.base is GenericTypeParameterType)

      // Synthesize the sugared conformance constraint, if any.
      let list = program.ast[p].conformances
      guard let traits = realize(
        conformances: list,
        inScope: program.scopeToParent[AnyScopeID(id)!]!)
      else { return nil }

      if !traits.isEmpty {
        let cause = ConstraintCause(.annotation, at: program.ast[list[0]].origin)
        constraints.append(ConformanceConstraint(lhs, traits: traits, because: cause))
      }
    }

    // Evaluate the constraint expressions of the associated type's where clause.
    if let whereClause = clause.whereClause?.value {
      for expr in whereClause.constraints {
        if let constraint = eval(constraintExpr: expr, inScope: AnyScopeID(id)!) {
          constraints.append(constraint)
        } else {
          success = false
        }
      }
    }

    if success {
      let e = GenericEnvironment(decl: id, constraints: constraints, into: &self)
      environments[id] = .done(e)
      return e
    } else {
      environments[id] = .done(nil)
      return nil
    }
  }

  /// Returns the generic environment defined by `i`, or `nil` if it is ill-typed.
  private mutating func environment<T: TypeExtendingDecl>(
    ofTypeExtendingDecl id: NodeID<T>
  ) -> GenericEnvironment? {
    switch environments[id] {
    case .done(let e):
      return e
    case .inProgress:
      fatalError("circular dependency")
    case nil:
      environments[id] = .inProgress
    }

    let scope = AnyScopeID(id)
    var success = true
    var constraints: [Constraint] = []

    // Evaluate the constraint expressions of the associated type's where clause.
    if let whereClause = program.ast[id].whereClause?.value {
      for expr in whereClause.constraints {
        if let constraint = eval(constraintExpr: expr, inScope: scope) {
          constraints.append(constraint)
        } else {
          success = false
        }
      }
    }

    if success {
      let e = GenericEnvironment(decl: id, constraints: constraints, into: &self)
      environments[id] = .done(e)
      return e
    } else {
      environments[id] = .done(nil)
      return nil
    }
  }

  /// Returns the generic environment defined by `i`, or `nil` if it is ill-typed.
  private mutating func environment(
    ofTraitDecl id: NodeID<TraitDecl>
  ) -> GenericEnvironment? {
    switch environments[id] {
    case .done(let e):
      return e
    case .inProgress:
      fatalError("circular dependency")
    case nil:
      environments[id] = .inProgress
    }

    var success = true
    var constraints: [Constraint] = []

    // Collect and type check the constraints defined on associated types and values.
    for member in program.ast[id].members {
      switch member.kind {
      case AssociatedTypeDecl.self:
        success = associatedConstraints(
          ofType: NodeID(rawValue: member.rawValue),
          ofTrait: id,
          into: &constraints) && success

      case AssociatedValueDecl.self:
        success = associatedConstraints(
          ofValue: NodeID(rawValue: member.rawValue),
          ofTrait: id,
          into: &constraints) && success

      default:
        continue
      }
    }

    // Bail out if we found ill-form constraints.
    if !success {
      environments[id] = .done(nil)
      return nil
    }

    // Synthesize `Self: T`.
    let selfType = GenericTypeParameterType(id, ast: program.ast)
    let trait = (declTypes[id]!.base as! MetatypeType).instance.base as! TraitType
    constraints.append(
      ConformanceConstraint(
        ^selfType,
        traits: [trait],
        because: ConstraintCause(.structural, at: program.ast[id].identifier.origin)))

    let e = GenericEnvironment(decl: id, constraints: constraints, into: &self)
    environments[id] = .done(e)
    return e
  }

  // Evaluates the constraints declared in `associatedType`, stores them in `constraints` and
  // returns whether they are all well-typed.
  private mutating func associatedConstraints(
    ofType associatedType: NodeID<AssociatedTypeDecl>,
    ofTrait trait: NodeID<TraitDecl>,
    into constraints: inout [Constraint]
  ) -> Bool {
    // Realize the LHS of the constraint.
    let lhs = realize(decl: associatedType)
    if lhs.isError { return false }

    // Synthesize the sugared conformance constraint, if any.
    let list = program.ast[associatedType].conformances
    guard let traits = realize(
      conformances: list,
      inScope: AnyScopeID(trait))
    else { return false }

    if !traits.isEmpty {
      let cause = ConstraintCause(.annotation, at: program.ast[list[0]].origin)
      constraints.append(ConformanceConstraint(lhs, traits: traits, because: cause))
    }

    // Evaluate the constraint expressions of the associated type's where clause.
    var success = true
    if let whereClause = program.ast[associatedType].whereClause?.value {
      for expr in whereClause.constraints {
        if let constraint = eval(constraintExpr: expr, inScope: AnyScopeID(trait)) {
          constraints.append(constraint)
        } else {
          success = false
        }
      }
    }

    return success
  }

  // Evaluates the constraints declared in `associatedValue`, stores them in `constraints` and
  // returns whether they are all well-typed.
  private mutating func associatedConstraints(
    ofValue associatedValue: NodeID<AssociatedValueDecl>,
    ofTrait trait: NodeID<TraitDecl>,
    into constraints: inout [Constraint]
  ) -> Bool {
    // Realize the LHS of the constraint.
    if realize(decl: associatedValue).isError { return false }

    // Evaluate the constraint expressions of the associated value's where clause.
    var success = true
    if let whereClause = program.ast[associatedValue].whereClause?.value {
      for expr in whereClause.constraints {
        if let constraint = eval(constraintExpr: expr, inScope: AnyScopeID(trait)) {
          constraints.append(constraint)
        } else {
          success = false
        }
      }
    }

    return success
  }

  /// Evaluates `expr` in `scope` and returns a type constraint, or `nil` if evaluation failed.
  ///
  /// - Note: Calling this method multiple times with the same arguments may duplicate diagnostics.
  private mutating func eval(
    constraintExpr expr: SourceRepresentable<WhereClause.ConstraintExpr>,
    inScope scope: AnyScopeID
  ) -> Constraint? {
    switch expr.value {
    case .equality(let l, let r):
      guard let a = realize(name: l, inScope: scope)?.instance else { return nil }
      guard let b = realize(r, inScope: scope)?.instance else { return nil }

      if !a.isTypeParam && !b.isTypeParam {
        diagnostics.insert(.diagnose(invalidEqualityConstraintBetween: a, and: b, at: expr.origin))
        return nil
      }

      return EqualityConstraint(a, b, because: ConstraintCause(.structural, at: expr.origin))

    case .conformance(let l, let traits):
      guard let a = realize(name: l, inScope: scope)?.instance else { return nil }
      if !a.isTypeParam {
        diagnostics.insert(.diagnose(invalidConformanceConstraintTo: a, at: expr.origin))
        return nil
      }

      var b: Set<TraitType> = []
      for i in traits {
        guard let type = realize(name: i, inScope: scope)?.instance else { return nil }
        if let trait = TraitType(type) {
          b.insert(trait)
        } else {
          diagnostics.insert(.diagnose(conformanceToNonTraitType: a, at: expr.origin))
          return nil
        }
      }

      return ConformanceConstraint(
        a,
        traits: b,
        because: ConstraintCause(.structural, at: expr.origin))

    case .value(let e):
      // TODO: Symbolic execution
      return PredicateConstraint(e, because: ConstraintCause(.structural, at: expr.origin))
    }
  }

  // MARK: Type inference

  /// Infers and returns the type of `expr`, or `nil` if `expr` is ill-typed.
  public mutating func infer<S: ScopeID>(
    expr: AnyExprID,
    expectedType: AnyType? = nil,
    inScope scope: S
  ) -> AnyType? {
    let solution = infer(
      expr: expr,
      inferredType: nil,
      expectedType: expectedType,
      inScope: AnyScopeID(scope),
      constraints: [])

    if solution.diagnostics.isEmpty {
      return exprTypes[expr]!
    } else {
      return nil
    }
  }

  /// Infers the type of `expr` and returns the best solution found by the constraint solver.
  mutating func infer(
    expr: AnyExprID,
    inferredType: AnyType?,
    expectedType: AnyType?,
    inScope scope: AnyScopeID,
    constraints: [Constraint]
  ) -> Solution {
    // Generate constraints.
    var generator = ConstraintGenerator(
      scope: scope,
      expr: expr,
      inferredType: inferredType,
      expectedType: expectedType)
    let constraintGeneration = generator.apply(using: &self)

    // Solve the constraints.
    var solver = ConstraintSolver(
      scope: scope,
      fresh: constraints + constraintGeneration.constraints,
      initialDiagnostics: constraintGeneration.diagnostics)
    let solution = solver.apply(using: &self)

    // Apply the solution.
    for (id, type) in constraintGeneration.inferredTypes.storage {
      exprTypes[id] = solution.reify(type, withVariables: .keep)
    }
    for (name, ref) in solution.bindingAssumptions {
      referredDecls[name] = ref
    }

    // Consume the solution's errors.
    diagnostics.formUnion(solution.diagnostics)

    return solution
  }

  /// Infers the type of `pattern`, generates the type constraints implied by the expressions it
  /// may contain, and returns the IDs of the variable declarations it contains.
  ///
  /// - Note: A `nil` return signals a failure to infer the type of the pattern.
  private mutating func infer<T: PatternID>(
    pattern: T,
    inScope scope: AnyScopeID
  ) -> (type: AnyType, constraints: [Constraint], decls: [NodeID<VarDecl>])? {
    var constraints: [Constraint] = []
    var decls: [NodeID<VarDecl>] = []
    if let type = _infer(
      pattern: pattern,
      expectedType: nil,
      inScope: scope,
      constraints: &constraints,
      decls: &decls)
    {
      return (type: type, constraints: constraints, decls: decls)
    } else {
      return nil
    }
  }

  private mutating func _infer<T: PatternID>(
    pattern: T,
    expectedType: AnyType?,
    inScope scope: AnyScopeID,
    constraints: inout [Constraint],
    decls: inout [NodeID<VarDecl>]
  ) -> AnyType? {
    switch pattern.kind {
    case BindingPattern.self:
      // A binding pattern introduces additional type information when it has a type annotation. In
      // that case, the type denoted by the annotation is used to infer the type of the sub-pattern
      // and constrained to be a subtype of the expected type, if any.
      let lhs = program.ast[NodeID<BindingPattern>(rawValue: pattern.rawValue)]
      var subpatternType = expectedType
      if let annotation = lhs.annotation {
        if let type = realize(annotation, inScope: scope)?.instance {
          if let r = expectedType {
            constraints.append(
              SubtypingConstraint(
                type,
                r,
                because: ConstraintCause(.annotation, at: program.ast[pattern].origin)))
          }
          subpatternType = type
        } else {
          return nil
        }
      }

      return _infer(
        pattern: lhs.subpattern,
        expectedType: subpatternType,
        inScope: scope,
        constraints: &constraints,
        decls: &decls)

    case _ where pattern.kind.value is Expr.Type:
      fatalError("not implemented")

    case NamePattern.self:
      let lhs = program.ast[NodeID<NamePattern>(rawValue: pattern.rawValue)]
      let type = expectedType ?? ^TypeVariable(node: AnyNodeID(lhs.decl))
      decls.append(lhs.decl)
      declTypes[lhs.decl] = type
      declRequests[lhs.decl] = .typeRealizationCompleted
      return type

    case TuplePattern.self:
      let lhs = program.ast[NodeID<TuplePattern>(rawValue: pattern.rawValue)]
      switch expectedType?.base {
      case let rhs as TupleType:
        // The pattern and the expected have a tuple shape.
        if rhs.elements.count == lhs.elements.count {
          var lLabels: [String?] = []
          var rLabels: [String?] = []

          // Visit the elements pairwise.
          for (a, b) in zip(lhs.elements, rhs.elements) {
            if _infer(
              pattern: a.pattern,
              expectedType: b.type,
              inScope: scope,
              constraints: &constraints,
              decls: &decls) == nil
            { return nil }

            lLabels.append(a.label?.value)
            rLabels.append(b.label)
          }

          // Check that labels match.
          if lLabels == rLabels {
            return expectedType
          } else {
            diagnostics.insert(.diagnose(
              labels: lLabels,
              incompatibleWith: rLabels,
              at: program.ast[pattern].origin))
            return nil
          }
        } else {
          // Invalid destructuring.
          diagnostics.insert(.diagnose(
            invalidDestructuringOfType: expectedType!,
            at: program.ast[pattern].origin))
          return nil
        }

      case .some:
        // The pattern has a tuple shape, the expected type hasn't.
        diagnostics.insert(.diagnose(
          invalidDestructuringOfType: expectedType!,
          at: program.ast[pattern].origin))
        return nil

      case nil:
        // Infer the shape of the expected type.
        var elements: [TupleType.Element] = []
        for element in lhs.elements {
          guard let type = _infer(
            pattern: element.pattern,
            expectedType: nil,
            inScope: scope,
            constraints: &constraints,
            decls: &decls)
          else { return nil }
          elements.append(TupleType.Element(label: element.label?.value, type: type))
        }
        return ^TupleType(elements)
      }

    case WildcardPattern.self:
      return expectedType ?? ^TypeVariable()

    default:
      unreachable("unexpected pattern")
    }
  }

  // MARK: Name binding

  /// The result of a name lookup.
  public typealias DeclSet = Set<AnyDeclID>

  /// A lookup table.
  private typealias LookupTable = [String: DeclSet]

  private struct MemberLookupKey: Hashable {

    var type: AnyType

    var scope: AnyScopeID

  }

  /// The member lookup tables of the types.
  ///
  /// This property is used to memoize the results of `lookup(_:memberOf:inScope)`.
  private var memberLookupTables: [MemberLookupKey: LookupTable] = [:]

  /// A set containing the type extending declarations being currently bounded.
  ///
  /// This property is used during conformance and extension binding to avoid infinite recursion
  /// through qualified lookups into the extended type.
  private var extensionsUnderBinding = DeclSet()

  /// Returns the well-typed declarations to which the specified name may refer, along with their
  /// overarching uncontextualized types. Ill-typed declarations are ignored.
  mutating func resolve(
    _ name: Name,
    introducedInDeclSpaceOf lookupContext: AnyScopeID? = nil,
    inScope origin: AnyScopeID
  ) -> [(decl: AnyDeclID, type: AnyType)] {
    // Search for the referred declaration.
    var matches: TypeChecker.DeclSet
    if let ctx = lookupContext {
      matches = lookup(name.stem, introducedInDeclSpaceOf: ctx, inScope: origin)
    } else {
      matches = lookup(unqualified: name.stem, inScope: origin)
      if !matches.isEmpty && matches.isSubset(of: bindingsUnderChecking) {
        matches = lookup(unqualified: name.stem, inScope: program.scopeToParent[origin]!)
      }
    }

    // Bail out if there are no matches.
    if matches.isEmpty { return [] }

    // TODO: Filter by labels and operator notation

    // If the looked up name has a method introducer, it must refer to a method implementation.
    if let introducer = name.introducer {
      matches = Set(matches.compactMap({ (match) -> AnyDeclID? in
        guard let decl = NodeID<MethodDecl>(match) else { return nil }

        // TODO: Synthesize missing method implementations
        if let impl = program.ast[decl].impls.first(where: { (i) in
          program.ast[i].introducer.value == introducer
        }) {
          return AnyDeclID(impl)
        } else {
          return nil
        }
      }))
    }

    // Returns the matches along with their contextual type and associated constraints.
    return matches.compactMap({ (match) -> (AnyDeclID, AnyType)? in
      // Realize the type of the declaration.
      var matchType = realize(decl: match)
      if matchType.isError { return nil }

      // Erase parameter conventions.
      if let t = ParameterType(matchType) {
        matchType = t.bareType
      }

      return (match, matchType)
    })
  }

  /// Returns the declarations that expose `name` without qualification in `scope`.
  mutating func lookup(unqualified name: String, inScope scope: AnyScopeID) -> DeclSet {
    let origin = scope

    var matches = DeclSet()
    var root: NodeID<ModuleDecl>? = nil
    for scope in program.scopes(from: scope) {
      switch scope.kind {
      case ModuleDecl.self:
        // We reached the module scope.
        root = NodeID<ModuleDecl>(rawValue: scope.rawValue)

      case TopLevelDeclSet.self:
        // Skip file scopes so that we don't search the same file twice.
        continue

      default:
        break
      }

      // Search for the name in the current scope.
      let newMatches = lookup(name, introducedInDeclSpaceOf: scope, inScope: origin)

      // We can assume the matches are either empty or all overloadable.
      matches.formUnion(newMatches)

      // We're done if we found at least one non-overloadable match.
      if newMatches.contains(where: { (i) in !(program.ast[i] is FunctionDecl) }) {
        return matches
      }
    }

    // We're done if we found at least one match.
    if !matches.isEmpty { return matches }

    // Check if the name refers to the module containing `scope`.
    if program.ast[root]?.name == name {
      return [AnyDeclID(root!)]
    }

    // Search for the name in imported modules.
    for module in program.ast.modules where module != root {
      matches.formUnion(names(introducedIn: module)[name, default: []])
    }

    return matches
  }

  /// Returns the declarations that introduce `name` in the declaration space of `lookupContext`.
  mutating func lookup<T: ScopeID>(
    _ name: String,
    introducedInDeclSpaceOf lookupContext: T,
    inScope origin: AnyScopeID
  ) -> DeclSet {
    switch lookupContext.kind {
    case ProductTypeDecl.self:
      let type = ^ProductType(
        NodeID(rawValue: lookupContext.rawValue),
        ast: program.ast)
      return lookup(name, memberOf: type, inScope: origin)

    case TraitDecl.self:
      let type = ^TraitType(NodeID(rawValue: lookupContext.rawValue), ast: program.ast)
      return lookup(name, memberOf: type, inScope: origin)

    case TypeAliasDecl.self:
      let type = ^TypeAliasType(NodeID(rawValue: lookupContext.rawValue), ast: program.ast)
      return lookup(name, memberOf: type, inScope: origin)

    default:
      return names(introducedIn: lookupContext)[name, default: []]
    }
  }

  /// Returns the declarations that introduce `name` as a member of `type` in `scope`.
  mutating func lookup(
    _ name: String,
    memberOf type: AnyType,
    inScope scope: AnyScopeID
  ) -> DeclSet {
    if let t = ConformanceLensType(type) {
      return lookup(name, memberOf: ^t.lens, inScope: scope)
    }

    let key = MemberLookupKey(type: type, scope: scope)
    if let m = memberLookupTables[key]?[name] {
      return m
    }

    var matches: DeclSet
    defer { memberLookupTables[key, default: [:]][name] = matches }

    switch type.base {
    case let t as BoundGenericType:
      matches = lookup(name, memberOf: t.base, inScope: scope)
      return matches

    case let t as ProductType:
      matches = names(introducedIn: t.decl)[name, default: []]
      if name == "init" {
        matches.insert(AnyDeclID(program.ast[t.decl].memberwiseInit))
      }

    case let t as TraitType:
      matches = names(introducedIn: t.decl)[name, default: []]

    case let t as TypeAliasType:
      matches = names(introducedIn: t.decl)[name, default: []]

    default:
      matches = DeclSet()
    }

    // We're done if we found at least one non-overloadable match.
    if matches.contains(where: { i in !(program.ast[i] is FunctionDecl) }) {
      return matches
    }

    // Look for members declared in extensions.
    for i in extendingDecls(of: type, exposedTo: scope) {
      matches.formUnion(names(introducedIn: i)[name, default: []])
    }

    // We're done if we found at least one non-overloadable match.
    if matches.contains(where: { i in !(program.ast[i] is FunctionDecl) }) {
      return matches
    }

    // Look for members declared inherited by conformance/refinement.
    guard let traits = conformedTraits(of: type, inScope: scope) else { return matches }
    for trait in traits {
      if type == trait { continue }

      // TODO: Read source of conformance to disambiguate associated names
      let newMatches = lookup(name, memberOf: ^trait, inScope: scope)
      switch type.base {
      case is AssociatedTypeType,
           is GenericTypeParameterType,
           is TraitType:
        matches.formUnion(newMatches)

      default:
        // Associated type and value declarations are not inherited by conformance.
        matches.formUnion(newMatches.filter({
          $0.kind != AssociatedTypeDecl.self && $0.kind != AssociatedValueDecl.self
        }))
      }
    }

    return matches
  }

  /// Returns the declaration(s) of the specified operator that are visible in `scope`.
  func lookup(
    operator operatorName: Identifier,
    notation: OperatorNotation,
    inScope scope: AnyScopeID
  ) -> [NodeID<OperatorDecl>] {
    let currentModule = program.module(containing: scope)
    if let module = currentModule,
       let oper = lookup(operator: operatorName, notation: notation, in: module)
    {
      return [oper]
    }

    return program.ast.modules.compactMap({ (module) -> NodeID<OperatorDecl>? in
      if module == currentModule { return nil }
      return lookup(operator: operatorName, notation: notation, in: module)
    })
  }

  /// Returns the declaration of the specified operator in `module`, if any.
  func lookup(
    operator operatorName: Identifier,
    notation: OperatorNotation,
    in module: NodeID<ModuleDecl>
  ) -> NodeID<OperatorDecl>? {
    for decl in program.ast.topLevelDecls(module) where decl.kind == OperatorDecl.self {
      let oper = NodeID<OperatorDecl>(rawValue: decl.rawValue)
      if (
        program.ast[oper].notation.value == notation
        && program.ast[oper].name.value == operatorName
      ) {
        return oper
      }
    }
    return nil
  }

  /// Returns the extending declarations of `subject` exposed to `scope`.
  ///
  /// - Note: The declarations referred by the returned IDs conform to `TypeExtendingDecl`.
  private mutating func extendingDecls<S: ScopeID>(
    of subject: AnyType,
    exposedTo scope: S
  ) -> [AnyDeclID] {
    /// The canonical form of `subject`.
    let canonicalSubject = canonicalize(type: subject)
    /// The declarations extending `subject`.
    var matches: [AnyDeclID] = []
    /// The module at the root of `scope`, when found.
    var root: NodeID<ModuleDecl>? = nil

    // Look for extension declarations in all visible scopes.
    for scope in program.scopes(from: scope) {
      switch scope.kind {
      case ModuleDecl.self:
        let module = NodeID<ModuleDecl>(rawValue: scope.rawValue)
        insert(
          into: &matches,
          decls: program.ast.topLevelDecls(module),
          extending: canonicalSubject,
          inScope: scope)
        root = module

      case TopLevelDeclSet.self:
        continue

      default:
        let decls = program.scopeToDecls[scope, default: []]
        insert(into: &matches, decls: decls, extending: canonicalSubject, inScope: scope)
      }
    }

    // Look for extension declarations in imported modules.
    for module in program.ast.modules where module != root {
      insert(
        into: &matches,
        decls: program.ast.topLevelDecls(module),
        extending: canonicalSubject,
        inScope: AnyScopeID(module))
    }

    return matches
  }

  /// Insert into `matches` the declarations in `decls` that extend `subject` in `scope`.
  ///
  /// - Requires: `subject` must be canonical.
  private mutating func insert<S: Sequence>(
    into matches: inout [AnyDeclID],
    decls: S,
    extending subject: AnyType,
    inScope scope: AnyScopeID
  )
  where S.Element == AnyDeclID
  {
    precondition(subject[.isCanonical])

    for i in decls where i.kind == ConformanceDecl.self || i.kind == ExtensionDecl.self {
      // Skip extending declarations that are being bound.
      guard extensionsUnderBinding.insert(i).inserted else { continue }
      defer { extensionsUnderBinding.remove(i) }

      // Check for matches.
      guard let extendedType = MetatypeType(realize(decl: i)) else { continue }
      if canonicalize(type: extendedType.instance) == subject {
        matches.append(i)
      }
    }
  }

  /// Returns the names and declarations introduced in `scope`.
  private func names<T: NodeIDProtocol>(introducedIn scope: T) -> LookupTable {
    if let module = NodeID<ModuleDecl>(scope) {
      return program.ast[module].sources.reduce(into: [:], { (table, s) in
        table.merge(names(introducedIn: s), uniquingKeysWith: { (l, _) in l })
      })
    }

    guard let decls = program.scopeToDecls[scope] else { return [:] }
    var table: LookupTable = [:]

    for id in decls {
      switch id.kind {
      case AssociatedValueDecl.self,
           AssociatedTypeDecl.self,
           GenericParameterDecl.self,
           NamespaceDecl.self,
           ParameterDecl.self,
           ProductTypeDecl.self,
           TraitDecl.self,
           TypeAliasDecl.self,
           VarDecl.self:
        let name = (program.ast[id] as! SingleEntityDecl).name
        table[name, default: []].insert(id)

      case BindingDecl.self,
           ConformanceDecl.self,
           MethodImplDecl.self,
           OperatorDecl.self,
           SubscriptImplDecl.self:
        // Note: operator declarations are not considered during standard name lookup.
        break

      case FunctionDecl.self:
        let node = program.ast[NodeID<FunctionDecl>(rawValue: id.rawValue)]
        guard let name = node.identifier?.value else { continue }
        table[name, default: []].insert(id)

      case InitializerDecl.self:
        table["init", default: []].insert(id)

      case MethodDecl.self:
        let node = program.ast[NodeID<MethodDecl>(rawValue: id.rawValue)]
        table[node.identifier.value, default: []].insert(id)

      case SubscriptDecl.self:
        let node = program.ast[NodeID<SubscriptDecl>(rawValue: id.rawValue)]
        let name = node.identifier?.value ?? "[]"
        table[name, default: []].insert(id)

      default:
        unreachable("unexpected declaration")
      }
    }

    // Note: Results should be memoized.
    return table
  }

  // MARK: Type realization

  /// Realizes and returns the type denoted by `expr` evaluated in `scope`.
  mutating func realize(_ expr: AnyExprID, inScope scope: AnyScopeID) -> MetatypeType? {
    switch expr.kind {
    case ConformanceLensTypeExpr.self:
      return realize(conformanceLens: NodeID(rawValue: expr.rawValue), inScope: scope)

    case LambdaTypeExpr.self:
      return realize(lambda: NodeID(rawValue: expr.rawValue), inScope: scope)

    case NameExpr.self:
      return realize(name: NodeID(rawValue: expr.rawValue), inScope: scope)

    case ParameterTypeExpr.self:
      let id = NodeID<ParameterTypeExpr>(rawValue: expr.rawValue)
      diagnostics.insert(
        .diagnose(
          illegalParameterConvention: program.ast[id].convention.value,
          at: program.ast[id].convention.origin))
      return nil

    case TupleTypeExpr.self:
      return realize(tuple: NodeID(rawValue: expr.rawValue), inScope: scope)

    case WildcardTypeExpr.self:
      return MetatypeType(of: TypeVariable(node: expr.base))

    default:
      unreachable("unexpected expression")
    }
  }

  /// Returns the type of the function declaration underlying `expr`.
  mutating func realize(underlyingDeclOf expr: NodeID<LambdaExpr>) -> AnyType? {
    realize(functionDecl: program.ast[expr].decl)
  }

  /// Realizes and returns a "magic" type expression.
  private mutating func realizeMagicTypeExpr(
    _ expr: NodeID<NameExpr>,
    inScope scope: AnyScopeID
  ) -> MetatypeType? {
    precondition(program.ast[expr].domain == .none)

    // Evaluate the static argument list.
    var arguments: [BoundGenericType.Argument] = []
    for a in program.ast[expr].arguments {
      switch a.value {
      case .expr(let a):
        // TODO: Symbolic execution
        arguments.append(.value(a))

      case .type(let a):
        guard let type = realize(a, inScope: scope)?.instance else { return nil }
        arguments.append(.type(type))
      }
    }

    // Determine the "magic" type expression to realize.
    let name = program.ast[expr].name
    switch name.value.stem {
    case "Any":
      let type = MetatypeType(of: .any)
      if arguments.count > 0 {
        diagnostics.insert(.diagnose(argumentToNonGenericType: type.instance, at: name.origin))
        return nil
      }
      return type

    case "Never":
      let type = MetatypeType(of: .never)
      if arguments.count > 0 {
        diagnostics.insert(.diagnose(argumentToNonGenericType: type.instance, at: name.origin))
        return nil
      }
      return type

    case "Self":
      guard let type = realizeSelfTypeExpr(inScope: scope) else {
        diagnostics.insert(.diagnose(invalidReferenceToSelfTypeAt: name.origin))
        return nil
      }
      if arguments.count > 0 {
        diagnostics.insert(.diagnose(argumentToNonGenericType: type.instance, at: name.origin))
        return nil
      }
      return type

    case "Metatype":
      if arguments.count != 1 {
        diagnostics.insert(.diagnose(metatypeRequiresOneArgumentAt: name.origin))
      }
      if case .type(let a) = arguments.first! {
        return MetatypeType(of: MetatypeType(of: a))
      } else {
        fatalError("not implemented")
      }

    case "Builtin" where isBuiltinModuleVisible:
      let type = MetatypeType(of: .builtin(.module))
      if arguments.count > 0 {
        diagnostics.insert(.diagnose(argumentToNonGenericType: type.instance, at: name.origin))
        return nil
      }
      return type

    default:
      return nil
    }
  }

  /// Realizes and returns the type of the `Self` expression in `scope`.
  ///
  /// - Note: This method does not issue diagnostics.
  private mutating func realizeSelfTypeExpr<T: ScopeID>(inScope scope: T) -> MetatypeType? {
    for scope in program.scopes(from: scope) {
      switch scope.kind {
      case TraitDecl.self:
        let decl = NodeID<TraitDecl>(rawValue: scope.rawValue)
<<<<<<< HEAD
        return MetatypeType(GenericTypeParameterType(decl, ast: program.ast))
=======
        return MetatypeType(of: GenericTypeParamType(decl, ast: program.ast))
>>>>>>> f71be39c

      case ProductTypeDecl.self:
        // Synthesize unparameterized `Self`.
        let decl = NodeID<ProductTypeDecl>(rawValue: scope.rawValue)
        let unparameterized = ProductType(decl, ast: program.ast)

        // Synthesize arguments to generic parameters if necessary.
        if let parameters = program.ast[decl].genericClause?.value.parameters {
          let arguments = parameters.map({ (p) -> BoundGenericType.Argument in
            .type(^GenericTypeParameterType(p, ast: program.ast))
          })
          return MetatypeType(of: BoundGenericType(unparameterized, arguments: arguments))
        } else {
          return MetatypeType(of: unparameterized)
        }

      case ConformanceDecl.self:
        let decl = NodeID<ConformanceDecl>(rawValue: scope.rawValue)
        return realize(program.ast[decl].subject, inScope: scope)

      case ExtensionDecl.self:
        let decl = NodeID<ConformanceDecl>(rawValue: scope.rawValue)
        return realize(program.ast[decl].subject, inScope: scope)

      case TypeAliasDecl.self:
        fatalError("not implemented")

      default:
        continue
      }
    }

    return nil
  }

  private mutating func realize(
    conformanceLens id: NodeID<ConformanceLensTypeExpr>,
    inScope scope: AnyScopeID
  ) -> MetatypeType? {
    let node = program.ast[id]

    /// The lens must be a trait.
    guard let lens = realize(node.lens, inScope: scope)?.instance else { return nil }
    guard let lensTrait = TraitType(lens) else {
      diagnostics.insert(.diagnose(notATrait: lens, at: program.ast[node.lens].origin))
      return nil
    }

    // The subject must conform to the lens.
    guard let subject = realize(node.subject, inScope: scope)?.instance else { return nil }
    guard let traits = conformedTraits(of: subject, inScope: scope),
          traits.contains(lensTrait)
    else {
      diagnostics.insert(
        .diagnose(subject, doesNotConformTo: lensTrait, at: program.ast[node.lens].origin))
      return nil
    }

    return MetatypeType(of: ConformanceLensType(viewing: subject, through: lensTrait))
  }

  private mutating func realize(
    lambda id: NodeID<LambdaTypeExpr>,
    inScope scope: AnyScopeID
  ) -> MetatypeType? {
    let node = program.ast[id]

    // Realize the lambda's environment.
    let environment: AnyType
    if let environmentExpr = node.environment?.value {
      guard let ty = realize(environmentExpr, inScope: scope) else { return nil }
      environment = ty.instance
    } else {
      environment = .any
    }

    // Realize the lambda's parameters.
    var inputs: [CallableTypeParameter] = []
    inputs.reserveCapacity(node.parameters.count)

    for p in node.parameters {
      guard let ty = realize(parameter: p.type, inScope: scope)?.instance else { return nil }
      inputs.append(.init(label: p.label?.value, type: ty))
    }

    // Realize the lambda's output.
    guard let output = realize(node.output, inScope: scope)?.instance else { return nil }

    return MetatypeType(
      of: LambdaType(
        receiverEffect: node.receiverEffect?.value,
        environment: environment,
        inputs: inputs,
        output: output))
  }

  private mutating func realize(
    name id: NodeID<NameExpr>,
    inScope scope: AnyScopeID
  ) -> MetatypeType? {
    let name = program.ast[id].name
    let domain: AnyType?
    let matches: DeclSet

    // Realize the name's domain, if any.
    switch program.ast[id].domain {
    case .none:
      // Name expression has no domain.
      domain = nil

      // Search for the referred type declaration with an unqualified lookup.
      matches = lookup(unqualified: name.value.stem, inScope: scope)

      // If there are no matches, check for magic symbols.
      if matches.isEmpty {
        if let type = realizeMagicTypeExpr(id, inScope: scope) {
          return type
        } else {
          diagnostics.insert(.diagnose(noType: name.value, in: nil, at: name.origin))
          return nil
        }
      }

    case .type(let j):
      // The domain is a type expression.
      guard let d = realize(j, inScope: scope)?.instance else { return nil }
      domain = d

      // Handle references to built-in types.
      if d == .builtin(.module) {
        if let type = BuiltinType(name.value.stem) {
          return MetatypeType(.builtin(type))
        } else {
          diagnostics.insert(.diagnose(noType: name.value, in: domain, at: name.origin))
          return nil
        }
      }

      // Search for the referred type declaration with a qualified lookup.
      matches = lookup(name.value.stem, memberOf: d, inScope: scope)

    case .implicit:
      diagnostics.insert(
        .diagnose(notEnoughContextToResolveMember: name.value, at: name.origin))
      return nil

    case .expr:
      unreachable("unexpected name domain")
    }

    // Diagnose unresolved names.
    guard let match = matches.first else {
      diagnostics.insert(.diagnose(noType: name.value, in: domain, at: name.origin))
      return nil
    }

    // Diagnose ambiguous references.
    if matches.count > 1 {
      diagnostics.insert(.diagnose(ambiguousUse: id, in: program.ast))
      return nil
    }

    // Realize the referred type.
    let referredType: MetatypeType

    if match.kind == AssociatedTypeDecl.self {
      let decl = NodeID<AssociatedTypeDecl>(rawValue: match.rawValue)

      switch domain?.base {
      case is AssociatedTypeType,
           is ConformanceLensType,
<<<<<<< HEAD
           is GenericTypeParameterType:
        referredType = MetatypeType(AssociatedTypeType(decl, domain: domain!, ast: program.ast))
=======
           is GenericTypeParamType:
        referredType = MetatypeType(
          of: AssociatedTypeType(decl, domain: domain!, ast: program.ast))
>>>>>>> f71be39c

      case nil:
        // Assume that `Self` in `scope` resolves to an implicit generic parameter of a trait
        // declaration, since associated declarations cannot be looked up unqualified outside
        // the scope of a trait and its extensions.
        let domain = realizeSelfTypeExpr(inScope: scope)!.instance
        let instance = AssociatedTypeType(
          NodeID(rawValue: match.rawValue),
          domain: domain,
          ast: program.ast)
        referredType = MetatypeType(of: instance)

      case .some:
        diagnostics.insert(.diagnose(
          invalidUseOfAssociatedType: program.ast[decl].name,
          at: name.origin))
        return nil
      }
    } else {
      let declType = realize(decl: match)
<<<<<<< HEAD
      if let instance = declType.base as? MetatypeType {
        referredType = instance
      } else {
        diagnostics.insert(.diagnose(nameRefersToValue: id, in: program.ast))
        return nil
      }
=======
      referredType = MetatypeType(declType) ?? MetatypeType(of: declType)
>>>>>>> f71be39c
    }

    // Evaluate the arguments of the referred type, if any.
    if program.ast[id].arguments.isEmpty {
      return referredType
    } else {
      var arguments: [BoundGenericType.Argument] = []

      for a in program.ast[id].arguments {
        switch a.value {
        case .expr(let a):
          // TODO: Symbolic execution
          arguments.append(.value(a))

        case .type(let a):
          guard let type = realize(a, inScope: scope)?.instance else { return nil }
          arguments.append(.type(type))
        }
      }

      return MetatypeType(of: BoundGenericType(referredType.instance, arguments: arguments))
    }
  }

  private mutating func realize(
    parameter id: NodeID<ParameterTypeExpr>,
    inScope scope: AnyScopeID
  ) -> MetatypeType? {
    let node = program.ast[id]

    guard let bareType = realize(node.bareType, inScope: scope)?.instance else { return nil }
    return MetatypeType(of: ParameterType(convention: node.convention.value, bareType: bareType))
  }

  private mutating func realize(
    tuple id: NodeID<TupleTypeExpr>,
    inScope scope: AnyScopeID
  ) -> MetatypeType? {
    var elements: [TupleType.Element] = []
    elements.reserveCapacity(program.ast[id].elements.count)

    for e in program.ast[id].elements {
      guard let ty = realize(e.type, inScope: scope)?.instance else { return nil }
      elements.append(.init(label: e.label?.value, type: ty))
    }

    return MetatypeType(of: TupleType(elements))
  }

  /// Realizes and returns the traits of the specified conformance list, or `nil` if at least one
  /// of them is ill-typed.
  private mutating func realize(
    conformances: [NodeID<NameExpr>],
    inScope scope: AnyScopeID
  ) -> Set<TraitType>? {
    // Realize the traits in the conformance list.
    var traits: Set<TraitType> = []
    for expr in conformances {
      guard let rhs = realize(name: expr, inScope: scope)?.instance else { return nil }
      if let trait = TraitType(rhs) {
        traits.insert(trait)
      } else {
        diagnostics.insert(.diagnose(conformanceToNonTraitType: rhs, at: program.ast[expr].origin))
        return nil
      }
    }

    return traits
  }

  /// Returns the overarching type of the specified declaration.
  mutating func realize<T: DeclID>(decl id: T) -> AnyType {
    switch id.kind {
    case AssociatedTypeDecl.self:
      return _realize(decl: id, { (this, id) in
        // Parent scope must be a trait declaration.
        let traitDecl = NodeID<TraitDecl>(this.program.declToScope[id]!)!

        let instance = AssociatedTypeType(
          NodeID(rawValue: id.rawValue),
          domain: ^GenericTypeParameterType(traitDecl, ast: this.program.ast),
          ast: this.program.ast)
        return ^MetatypeType(of: instance)
      })

    case AssociatedValueDecl.self:
      return _realize(decl: id, { (this, id) in
        // Parent scope must be a trait declaration.
        let traitDecl = NodeID<TraitDecl>(this.program.declToScope[id]!)!

        let instance = AssociatedValueType(
          NodeID(rawValue: id.rawValue),
          domain: ^GenericTypeParameterType(traitDecl, ast: this.program.ast),
          ast: this.program.ast)
        return ^MetatypeType(of: instance)
      })

    case GenericParameterDecl.self:
      return realize(genericParameterDecl: NodeID(rawValue: id.rawValue))

    case BindingDecl.self:
      return realize(bindingDecl: NodeID(rawValue: id.rawValue))

    case ConformanceDecl.self, ExtensionDecl.self:
      return _realize(decl: id, { (this, id) in
        let decl = this.program.ast[id] as! TypeExtendingDecl
        let type = this.realize(decl.subject, inScope: this.program.declToScope[id]!)
        return type.flatMap(AnyType.init(_:))
      })

    case FunctionDecl.self:
      return realize(functionDecl: NodeID(rawValue: id.rawValue))

    case InitializerDecl.self:
      return realize(initializerDecl: NodeID(rawValue: id.rawValue))

    case MethodDecl.self:
      return realize(methodDecl: NodeID(rawValue: id.rawValue))

    case MethodImplDecl.self:
      return realize(methodDecl: NodeID(rawValue: program.declToScope[id]!.rawValue))

    case ParameterDecl.self:
      return realize(parameterDecl: NodeID(rawValue: id.rawValue))

    case ProductTypeDecl.self:
      return _realize(decl: id, { (this, id) in
        let instance = ProductType(NodeID(rawValue: id.rawValue), ast: this.program.ast)
        return ^MetatypeType(of: instance)
      })

    case SubscriptDecl.self:
      return realize(subscriptDecl: NodeID(rawValue: id.rawValue))

    case TraitDecl.self:
      return _realize(decl: id, { (this, id) in
        let instance = TraitType(NodeID(rawValue: id.rawValue), ast: this.program.ast)
        return ^MetatypeType(of: instance)
      })

    case TypeAliasDecl.self:
      return _realize(decl: id, { (this, id) in
        let instance = TypeAliasType(NodeID(rawValue: id.rawValue), ast: this.program.ast)
        return ^MetatypeType(of: instance)
      })

    case VarDecl.self:
      let bindingDecl = program.varToBinding[NodeID(rawValue: id.rawValue)]!
      let bindingType = realize(bindingDecl: bindingDecl)
      return bindingType.isError
        ? bindingType
        : declTypes[id]!

    default:
      unreachable("unexpected declaration")
    }
  }

  private mutating func realize(bindingDecl id: NodeID<BindingDecl>) -> AnyType {
    _ = check(binding: NodeID(rawValue: id.rawValue))
    return declTypes[id]!
  }

  private mutating func realize(functionDecl id: NodeID<FunctionDecl>) -> AnyType {
    _realize(decl: id, { (this, id) in this._realize(functionDecl: id) })
  }

  private mutating func _realize(functionDecl id: NodeID<FunctionDecl>) -> AnyType {
    var success = true

    // Realize the input types.
    var inputs: [CallableTypeParameter] = []
    for i in program.ast[id].parameters {
      declRequests[i] = .typeCheckingStarted

      if let annotation = program.ast[i].annotation {
        if let type = realize(parameter: annotation, inScope: AnyScopeID(id))?.instance {
          // The annotation may not omit generic arguments.
          if type[.hasVariable] {
            diagnostics.insert(.diagnose(
              notEnoughContextToInferArgumentsAt: program.ast[annotation].origin))
            success = false
          }

          declTypes[i] = type
          declRequests[i] = .typeRealizationCompleted
          inputs.append(CallableTypeParameter(label: program.ast[i].label?.value, type: type))
        } else {
          declTypes[i] = .error
          declRequests[i] = .failure
          success = false
        }
      } else {
        // Note: parameter type annotations may be elided if the declaration represents a lambda
        // expression. In that case, the unannotated parameters are associated with a fresh type
        // so inference can proceed. The actual type of the parameter will be reified during type
        // checking, when `checkPending` is called.
        if program.ast[id].isInExprContext {
          let parameterType = ^TypeVariable(node: AnyNodeID(i))
          declTypes[i] = parameterType
          declRequests[i] = .typeRealizationCompleted
          inputs.append(CallableTypeParameter(
            label: program.ast[i].label?.value,
            type: parameterType))
        } else {
          unreachable("expected type annotation")
        }
      }
    }

    // Bail out if the parameters could not be realized.
    if !success { return .error }

    // Collect captures.
    var explicitCaptureNames: Set<Name> = []
    guard let explicitCaptureTypes = realize(
      explicitCaptures: program.ast[id].explicitCaptures,
      collectingNamesIn: &explicitCaptureNames)
    else { return .error }

    let implicitCaptures: [ImplicitCapture] = program.isLocal(id)
      ? realize(implicitCapturesIn: id, ignoring: explicitCaptureNames)
      : []
    self.implicitCaptures[id] = implicitCaptures

    // Realize the function's receiver if necessary.
    let isNonStaticMember = program.isNonStaticMember(id)
    var receiver: AnyType? = isNonStaticMember
      ? realizeSelfTypeExpr(inScope: program.declToScope[id]!)!.instance
      : nil

    // Realize the output type.
    let outputType: AnyType
    if let o = program.ast[id].output {
      // Use the explicit return annotation.
      guard let type = realize(o, inScope: AnyScopeID(id))?.instance else { return .error }
      outputType = type
    } else if program.ast[id].isInExprContext {
      // Infer the return type from the body in expression contexts.
      outputType = ^TypeVariable()
    } else {
      // Default to `Void`.
      outputType = .void
    }

    if isNonStaticMember {
      // Create a lambda bound to a receiver.
      let effect: ReceiverEffect?
      if program.ast[id].isInout {
        receiver = ^TupleType([.init(label: "self", type: ^RemoteType(.inout, receiver!))])
        effect = .inout
      } else if program.ast[id].isSink  {
        receiver = ^TupleType([.init(label: "self", type: receiver!)])
        effect = .sink
      } else {
        receiver = ^TupleType([.init(label: "self", type: ^RemoteType(.let, receiver!))])
        effect = nil
      }

      return ^LambdaType(
        receiverEffect: effect,
        environment: receiver!,
        inputs: inputs,
        output: outputType)
    } else {
      // Create a regular lambda.
      let environment = TupleType(
        explicitCaptureTypes.map({ (t) -> TupleType.Element in
          .init(label: nil, type: t)
        }) +
        implicitCaptures.map({ (c) -> TupleType.Element in
          .init(label: nil, type: ^c.type)
        }))

      // TODO: Determine if the lambda is mutating.

      return ^LambdaType(environment: ^environment, inputs: inputs, output: outputType)
    }
  }

  public mutating func realize(
    genericParameterDecl id: NodeID<GenericParameterDecl>
  ) -> AnyType {
    _realize(decl: id, { (this, id) in this._realize(genericParameterDecl: id) })
  }

  private mutating func _realize(
    genericParameterDecl id: NodeID<GenericParameterDecl>
  ) -> AnyType {
<<<<<<< HEAD
    // The declaration introduces a generic *type* parameter the first annotation refers to a
    // trait. Otherwise, it denotes a generic *value* parameter.
    if let annotation = program.ast[id].conformances.first {
      // Bail out if we can't evaluate the annotation.
      guard let type = realize(name: annotation, inScope: program.declToScope[id]!) else {
        return .error
      }

      if !(type.instance.base is TraitType) {
        // Value parameters shall not have more than one type annotation.
        if program.ast[id].conformances.count > 1 {
          let diagnosticOrigin = program.ast[program.ast[id].conformances[1]].origin
          diagnostics.insert(
            .diagnose(tooManyAnnotationsOnGenericValueParametersAt: diagnosticOrigin))
          return .error
        }

        // The declaration introduces a generic value parameter.
        return type.instance
      }
    }

    // If the declaration has no annotations or its first annotation does not refer to a trait,
    // assume it declares a generic type parameter.
    let instance = GenericTypeParameterType(id, ast: program.ast)
    return ^MetatypeType(instance)
=======
    let instance = GenericTypeParamType(id, ast: program.ast)
    return ^MetatypeType(of: instance)
>>>>>>> f71be39c
  }

  private mutating func realize(initializerDecl id: NodeID<InitializerDecl>) -> AnyType {
    _realize(decl: id, { (this, id) in this._realize(initializerDecl: id) })
  }

  private mutating func _realize(initializerDecl id: NodeID<InitializerDecl>) -> AnyType {
    // Handle memberwise initializers.
    if program.ast[id].introducer.value == .memberwiseInit {
      let productTypeDecl = NodeID<ProductTypeDecl>(program.declToScope[id]!)!
      if let lambda = memberwiseInitType(of: productTypeDecl) {
        return ^lambda
      } else {
        return .error
      }
    }

    var success = true

    // Realize the input types.
    var inputs: [CallableTypeParameter] = []
    for i in program.ast[id].parameters {
      declRequests[i] = .typeCheckingStarted

      // Parameters of initializers must have a type annotation.
      guard let annotation = program.ast[i].annotation else {
        unreachable("unexpected type expression")
      }

      if let type = realize(parameter: annotation, inScope: AnyScopeID(id))?.instance {
        // The annotation may not omit generic arguments.
        if type[.hasVariable] {
          diagnostics.insert(
            .diagnose(notEnoughContextToInferArgumentsAt: program.ast[annotation].origin))
          success = false
        }

        declTypes[i] = type
        declRequests[i] = .typeRealizationCompleted
        inputs.append(CallableTypeParameter(label: program.ast[i].label?.value, type: type))
      } else {
        declTypes[i] = .error
        declRequests[i] = .failure
        success = false
      }
    }

    // Bail out if the parameters could not be realized.
    if !success { return .error }

    // Initializers are global functions.
    let receiverType = realizeSelfTypeExpr(inScope: program.declToScope[id]!)!.instance
    let receiverParameterType = CallableTypeParameter(
      label: "self",
      type: ^ParameterType(convention: .set, bareType: receiverType))
    inputs.insert(receiverParameterType, at: 0)
    return ^LambdaType(environment: .void, inputs: inputs, output: .void)
  }

  private mutating func realize(methodDecl id: NodeID<MethodDecl>) -> AnyType {
    _realize(decl: id, { (this, id) in this._realize(methodDecl: id) })
  }

  private mutating func _realize(methodDecl id: NodeID<MethodDecl>) -> AnyType {
    var success = true

    // Realize the input types.
    var inputs: [CallableTypeParameter] = []
    for i in program.ast[id].parameters {
      declRequests[i] = .typeCheckingStarted

      // Parameters of methods must have a type annotation.
      guard let annotation = program.ast[i].annotation else {
        unreachable("unexpected type expression")
      }

      if let type = realize(parameter: annotation, inScope: AnyScopeID(id))?.instance {
        // The annotation may not omit generic arguments.
        if type[.hasVariable] {
          diagnostics.insert(
            .diagnose(notEnoughContextToInferArgumentsAt: program.ast[annotation].origin))
          success = false
        }

        declTypes[i] = type
        declRequests[i] = .typeRealizationCompleted
        inputs.append(.init(label: program.ast[i].label?.value, type: type))
      } else {
        declTypes[i] = .error
        declRequests[i] = .failure
        success = false
      }
    }

    // Bail out if the parameters could not be realized.
    if !success { return .error }

    // Realize the method's receiver if necessary.
    let receiver = realizeSelfTypeExpr(inScope: program.declToScope[id]!)!.instance

    // Realize the output type.
    let outputType: AnyType
    if let o = program.ast[id].output {
      // Use the explicit return annotation.
      guard let type = realize(o, inScope: AnyScopeID(id))?.instance else { return .error }
      outputType = type
    } else {
      // Default to `Void`.
      outputType = .void
    }

    // Create a method bundle.
    let capabilities = Set(program.ast[id].impls.map({ program.ast[$0].introducer.value }))
    if capabilities.contains(.inout) && (outputType != receiver) {
      let range = program.ast[id].output.map({ (output) in
        program.ast[output].origin
      }) ?? program.ast[id].introducerRange
      diagnostics.insert(.diagnose(inoutCapableMethodBundleMustReturn: receiver, at: range))
      return .error
    }

    return ^MethodType(
      capabilities: capabilities,
      receiver: receiver,
      inputs: inputs,
      output: outputType)
  }

  /// Returns the overarching type of the specified parameter declaration.
  ///
  /// - Requires: The containing function or subscript declaration must have been realized.
  private mutating func realize(parameterDecl id : NodeID<ParameterDecl>) -> AnyType {
    switch declRequests[id] {
    case nil:
      preconditionFailure()

    case .typeRealizationStarted:
      diagnostics.insert(.diagnose(circularDependencyAt: program.ast[id].origin))
      return .error

    case .typeRealizationCompleted, .typeCheckingStarted, .success, .failure:
      return declTypes[id]!
    }
  }

  private mutating func realize(subscriptDecl id: NodeID<SubscriptDecl>) -> AnyType {
    _realize(decl: id, { (this, id) in this._realize(subscriptDecl: id) })
  }

  private mutating func _realize(subscriptDecl id: NodeID<SubscriptDecl>) -> AnyType {
    var success = true

    // Realize the input types.
    var inputs: [CallableTypeParameter] = []
    for i in program.ast[id].parameters ?? [] {
      declRequests[i] = .typeCheckingStarted

      // Parameters of subscripts must have a type annotation.
      guard let annotation = program.ast[i].annotation else {
        unreachable("unexpected type expression")
      }

      if let type = realize(parameter: annotation, inScope: AnyScopeID(id))?.instance {
        // The annotation may not omit generic arguments.
        if type[.hasVariable] {
          diagnostics.insert(
            .diagnose(notEnoughContextToInferArgumentsAt: program.ast[annotation].origin))
          success = false
        }

        declTypes[i] = type
        declRequests[i] = .typeRealizationCompleted
        inputs.append(CallableTypeParameter(label: program.ast[i].label?.value, type: type))
      } else {
        declTypes[i] = .error
        declRequests[i] = .failure
        success = false
      }
    }

    // Bail out if the parameters could not be realized.
    if !success { return .error }

    // Collect captures.
    var explicitCaptureNames: Set<Name> = []
    guard let explicitCaptureTypes = realize(
      explicitCaptures: program.ast[id].explicitCaptures,
      collectingNamesIn: &explicitCaptureNames)
    else { return .error }

    let implicitCaptures: [ImplicitCapture] = program.isLocal(id)
      ? realize(implicitCapturesIn: id, ignoring: explicitCaptureNames)
      : []
    self.implicitCaptures[id] = implicitCaptures

    // Build the subscript's environment.
    let environment: TupleType
    if program.isNonStaticMember(id) {
      let receiver = realizeSelfTypeExpr(inScope: program.declToScope[id]!)!.instance
      environment = TupleType([.init(label: "self", type: ^RemoteType(.yielded, receiver))])
    } else {
      environment = TupleType(
        explicitCaptureTypes.map({ (t) -> TupleType.Element in
          .init(label: nil, type: t)
        }) +
        implicitCaptures.map({ (c) -> TupleType.Element in
          .init(label: nil, type: ^c.type)
        }))
    }

    // Realize the ouput type.
    guard let output = realize(program.ast[id].output, inScope: AnyScopeID(id))?.instance else {
      return .error
    }

    // Create a subscript type.
    let capabilities = Set(program.ast[id].impls.map({ program.ast[$0].introducer.value }))
    return ^SubscriptType(
      isProperty: program.ast[id].parameters == nil,
      capabilities: capabilities,
      environment: ^environment,
      inputs: inputs,
      output: output)
  }

  /// Realizes the explicit captures in `list`, writing the captured names in `explicitNames`, and
  /// returns their types if they are semantically well-typed. Otherwise, returns `nil`.
  private mutating func realize(
    explicitCaptures list: [NodeID<BindingDecl>],
    collectingNamesIn explictNames: inout Set<Name>
  ) -> [AnyType]? {
    var explictNames: Set<Name> = []
    var captures: [AnyType] = []
    var success = true

    // Process explicit captures.
    for i in list {
      // Collect the names of the capture.
      for (_, namePattern) in program.ast.names(in: program.ast[i].pattern) {
        let varDecl = program.ast[namePattern].decl
        if !explictNames.insert(Name(stem: program.ast[varDecl].name)).inserted {
          diagnostics.insert(.diagnose(
            duplicateCaptureNamed: program.ast[varDecl].name,
            at: program.ast[varDecl].origin))
          success = false
        }
      }

      // Realize the type of the capture.
      let type = realize(bindingDecl: i)
      if type.isError {
        success = false
      } else {
        switch program.ast[program.ast[i].pattern].introducer.value {
        case .let:
          captures.append(^RemoteType(.let, type))
        case .inout:
          captures.append(^RemoteType(.inout, type))
        case .sinklet, .var:
          captures.append(type)
        }
      }
    }

    return success ? captures : nil
  }

  /// Realizes the implicit captures found in the body of `decl` and returns their types and
  /// declarations if they are well-typed. Otherwise, returns `nil`.
  private mutating func realize<T: Decl & LexicalScope>(
    implicitCapturesIn decl: NodeID<T>,
    ignoring explictNames: Set<Name>
  ) -> [ImplicitCapture] {
    // Process implicit captures.
    var captures: [ImplicitCapture] = []
    var receiverIndex: Int? = nil

    var collector = CaptureCollector(ast: program.ast)
    for (name, uses) in collector.freeNames(in: decl) {
      // Explicit captures are already accounted for.
      if explictNames.contains(name) { continue }

      // Resolve the name.
      let matches = lookup(unqualified: name.stem, inScope: program.declToScope[decl]!)

      // If there are multiple matches, attempt to filter them using the name's argument labels or
      // operator notation. If that fails, complain about an ambiguous implicit capture.
      let captureDecl: AnyDeclID
      switch matches.count {
      case 0:
        continue
      case 1:
        captureDecl = matches.first!
      default:
        fatalError("not implemented")
      }

      // Global declarations are not captured.
      if program.isGlobal(captureDecl) { continue }

      // References to member declarations implicitly capture of their receiver.
      if program.isMember(captureDecl) {
        // If the function refers to a member declaration, it must be nested in a type scope.
        let innermostTypeScope = program
          .scopes(from: program.scopeToParent[decl]!)
          .first(where: { $0.kind.value is TypeScope.Type })!

        // Ignore illegal implicit references to foreign receiver.
        if program.isContained(innermostTypeScope, in: program.scopeToParent[captureDecl]!) {
          continue
        }

        if let i = receiverIndex, uses.capability != .let {
          // Update the mutability of the capture.
          captures[i] = ImplicitCapture(
            name: captures[i].name,
            type: RemoteType(.inout, captures[i].type.base),
            decl: captures[i].decl)
        } else {
          // Resolve the implicit reference to `self`.
          let receiverMatches = lookup(unqualified: "self", inScope: program.scopeToParent[decl]!)
          let receiverDecl: AnyDeclID
          switch receiverMatches.count {
          case 0:
            continue
          case 1:
            receiverDecl = matches.first!
          default:
            unreachable()
          }

          // Realize the type of `self`.
          let receiverType = realize(decl: receiverDecl)
          if receiverType.isError { continue }

          // Register the capture of `self`.
          receiverIndex = captures.count
          captures.append(ImplicitCapture(
            name: Name(stem: "self"),
            type: RemoteType(uses.capability, receiverType.skolemized),
            decl: receiverDecl))
        }

        continue
      }

      // Capture-less local functions are not captured.
      if let d = NodeID<FunctionDecl>(captureDecl) {
        guard let lambda = LambdaType(realize(functionDecl: d)) else { continue }
        if lambda.environment == .void { continue }
      }

      // Other local declarations are captured.
      let captureType = realize(decl: captureDecl).skolemized
      if captureType.isError { continue }
      captures.append(ImplicitCapture(
        name: name,
        type: RemoteType(uses.capability, captureType),
        decl: captureDecl))
    }

    return captures
  }

  /// Returns the type of `decl` from the cache, or calls `action` to compute it and caches the
  /// result before returning it.
  private mutating func _realize<T: DeclID>(
    decl id: T,
    _ action: (inout Self, T) -> AnyType?
  ) -> AnyType {
    // Check if a type realization request has already been received.
    switch declRequests[id] {
    case nil:
      declRequests[id] = .typeRealizationStarted

    case .typeRealizationStarted:
      diagnostics.insert(.diagnose(circularDependencyAt: program.ast[id].origin))
      declRequests[id] = .failure
      declTypes[id] = .error
      return declTypes[id]!

    case .typeRealizationCompleted, .typeCheckingStarted, .success, .failure:
      return declTypes[id]!
    }

    // Process the request.
    declTypes[id] = action(&self, id)

    // Update the request status.
    declRequests[id] = .typeRealizationCompleted
    return declTypes[id]!
  }

  /// Returns the type of `decl`'s memberwise initializer.
  private mutating func memberwiseInitType(of decl: NodeID<ProductTypeDecl>) -> LambdaType? {
    var inputs: [CallableTypeParameter] = []

    // Synthesize the receiver type.
    let receiver = realizeSelfTypeExpr(inScope: decl)!.instance
    inputs.append(
      CallableTypeParameter(
        label: "self",
        type: ^ParameterType(convention: .set, bareType: receiver)))

    // List and realize the type of all stored bindings.
    for m in program.ast[decl].members {
      guard let member = NodeID<BindingDecl>(m) else { continue }
      if realize(bindingDecl: member).isError { return nil }

      for (_, name) in program.ast.names(in: program.ast[member].pattern) {
        let d = program.ast[name].decl
        inputs.append(
          CallableTypeParameter(
            label: program.ast[d].name,
            type: ^ParameterType(convention: .sink, bareType: declTypes[d]!)))
      }
    }

    return LambdaType(environment: .void, inputs: inputs, output: .void)
  }

  // MARK: Type role determination

  /// Replaces occurrences of associated types and generic type parameters in `type` by fresh
  /// type variables variables.
  func open(type: AnyType) -> (AnyType, ConstraintSet) {
    /// A map from generic parameter type to its opened type.
    var openedParameters: [AnyType: AnyType] = [:]

    func _impl(type: AnyType) -> TypeTransformAction {
      switch type.base {
      case is AssociatedTypeType:
        fatalError("not implemented")

      case is GenericTypeParameterType:
        if let opened = openedParameters[type] {
          // The parameter was already opened.
          return .stepOver(opened)
        } else {
          // Open the parameter.
          let opened = ^TypeVariable()
          openedParameters[type] = opened

          // TODO: Collect constraints

          return .stepOver(opened)
        }

      case is GenericValueParameterType:
        fatalError("not implemented")

      default:
        // Nothing to do if `type` isn't parameterized.
        if type[.hasGenericTypeParam] || type[.hasGenericValueParam] {
          return .stepInto(type)
        } else {
          return .stepOver(type)
        }
      }
    }

    return (type.transform(_impl(type:)), [])
  }

  /// Returns `type` contextualized in `scope` and the type constraints implied by that
  /// contextualization.
  ///
  /// Contextualization consists of substituting the generic parameters in a type by either skolems
  /// or open variables. Opened parameters carry the constraints defined by the generic environment
  /// in which they are opened.
  func contextualize<S: ScopeID>(
    type: AnyType,
    inScope scope: S,
    cause: ConstraintCause
  ) -> (AnyType, ConstraintSet) {
    /// A map from generic parameter type to its opened type.
    var openedParameters: [AnyType: AnyType] = [:]

    func _impl(type: AnyType) -> TypeTransformAction {
      switch type.base {
      case is AssociatedTypeType:
        fatalError("not implemented")

      case let base as GenericTypeParameterType:
        // Identify the generic environment that introduces the parameter.
        let origin: AnyScopeID
        if base.decl.kind == TraitDecl.self {
          origin = AnyScopeID(base.decl)!
        } else {
          origin = program.declToScope[base.decl]!
        }

        if program.isContained(scope, in: origin) {
          // Skolemize.
          return .stepOver(^SkolemType(quantifying: type))
        } else if let opened = openedParameters[type] {
          // The parameter was already opened.
          return .stepOver(opened)
        } else {
          // Open the parameter.
          let opened = ^TypeVariable()
          openedParameters[type] = opened

          // TODO: Collect constraints

          return .stepOver(opened)
        }

      case is GenericValueParameterType:
        fatalError("not implemented")

      default:
        // Nothing to do if `type` isn't parameterized.
        if type[.hasGenericTypeParam] || type[.hasGenericValueParam] {
          return .stepInto(type)
        } else {
          return .stepOver(type)
        }
      }
    }

    return (type.transform(_impl(type:)), [])
  }

  // MARK: Utils

  /// Returns whether `decl` introduces a type `X` that can be referred to as a sugar for `X.init`.
  mutating func doesSupportInitSugar(_ decl: AnyDeclID) -> Bool {
    switch decl.kind {
    case AssociatedTypeDecl.self, ProductTypeDecl.self, TypeAliasDecl.self:
      return true

    case GenericParameterDecl.self:
      return realize(genericParameterDecl: NodeID(rawValue: decl.rawValue)).base is MetatypeType

    default:
      return false
    }
  }

  /// Resets `self` to an empty state, returning `self`'s old value.
  mutating func release() -> Self {
    var r: Self = .init(program: program)
    swap(&r, &self)
    return r
  }

}<|MERGE_RESOLUTION|>--- conflicted
+++ resolved
@@ -236,7 +236,7 @@
     var success = true
 
     while let id = pendingLambdas.popLast() {
-      if let declType = LambdaType(exprTypes[id]),
+      if let declType = exprTypes[id]?.base as? LambdaType,
          !declType.flags.contains(.hasError)
       {
         // Reify the type of the underlying declaration.
@@ -433,7 +433,7 @@
       let functionType = declTypes[id]!.base as! LambdaType
       let receiverDecl = program.ast[id].receiver!
 
-      if let type = RemoteType(functionType.captures.first?.type) {
+      if let type = functionType.captures.first?.type.base as? RemoteType {
         // `let` and `inout` methods capture a projection of their receiver.
         let convention: PassingConvention
         switch type.capability {
@@ -1393,7 +1393,7 @@
       var b: Set<TraitType> = []
       for i in traits {
         guard let type = realize(name: i, inScope: scope)?.instance else { return nil }
-        if let trait = TraitType(type) {
+        if let trait = type.base as? TraitType {
           b.insert(trait)
         } else {
           diagnostics.insert(.diagnose(conformanceToNonTraitType: a, at: expr.origin))
@@ -1686,7 +1686,7 @@
       if matchType.isError { return nil }
 
       // Erase parameter conventions.
-      if let t = ParameterType(matchType) {
+      if let t = matchType.base as? ParameterType {
         matchType = t.bareType
       }
 
@@ -1774,7 +1774,7 @@
     memberOf type: AnyType,
     inScope scope: AnyScopeID
   ) -> DeclSet {
-    if let t = ConformanceLensType(type) {
+    if let t = type.base as? ConformanceLensType {
       return lookup(name, memberOf: ^t.lens, inScope: scope)
     }
 
@@ -1949,7 +1949,7 @@
       defer { extensionsUnderBinding.remove(i) }
 
       // Check for matches.
-      guard let extendedType = MetatypeType(realize(decl: i)) else { continue }
+      guard let extendedType = realize(decl: i).base as? MetatypeType else { continue }
       if canonicalize(type: extendedType.instance) == subject {
         matches.append(i)
       }
@@ -2135,11 +2135,7 @@
       switch scope.kind {
       case TraitDecl.self:
         let decl = NodeID<TraitDecl>(rawValue: scope.rawValue)
-<<<<<<< HEAD
-        return MetatypeType(GenericTypeParameterType(decl, ast: program.ast))
-=======
-        return MetatypeType(of: GenericTypeParamType(decl, ast: program.ast))
->>>>>>> f71be39c
+        return MetatypeType(of: GenericTypeParameterType(decl, ast: program.ast))
 
       case ProductTypeDecl.self:
         // Synthesize unparameterized `Self`.
@@ -2183,7 +2179,7 @@
 
     /// The lens must be a trait.
     guard let lens = realize(node.lens, inScope: scope)?.instance else { return nil }
-    guard let lensTrait = TraitType(lens) else {
+    guard let lensTrait = lens.base as? TraitType else {
       diagnostics.insert(.diagnose(notATrait: lens, at: program.ast[node.lens].origin))
       return nil
     }
@@ -2311,14 +2307,9 @@
       switch domain?.base {
       case is AssociatedTypeType,
            is ConformanceLensType,
-<<<<<<< HEAD
            is GenericTypeParameterType:
-        referredType = MetatypeType(AssociatedTypeType(decl, domain: domain!, ast: program.ast))
-=======
-           is GenericTypeParamType:
         referredType = MetatypeType(
           of: AssociatedTypeType(decl, domain: domain!, ast: program.ast))
->>>>>>> f71be39c
 
       case nil:
         // Assume that `Self` in `scope` resolves to an implicit generic parameter of a trait
@@ -2339,16 +2330,12 @@
       }
     } else {
       let declType = realize(decl: match)
-<<<<<<< HEAD
       if let instance = declType.base as? MetatypeType {
         referredType = instance
       } else {
         diagnostics.insert(.diagnose(nameRefersToValue: id, in: program.ast))
         return nil
       }
-=======
-      referredType = MetatypeType(declType) ?? MetatypeType(of: declType)
->>>>>>> f71be39c
     }
 
     // Evaluate the arguments of the referred type, if any.
@@ -2408,7 +2395,7 @@
     var traits: Set<TraitType> = []
     for expr in conformances {
       guard let rhs = realize(name: expr, inScope: scope)?.instance else { return nil }
-      if let trait = TraitType(rhs) {
+      if let trait = rhs.base as? TraitType {
         traits.insert(trait)
       } else {
         diagnostics.insert(.diagnose(conformanceToNonTraitType: rhs, at: program.ast[expr].origin))
@@ -2638,7 +2625,6 @@
   private mutating func _realize(
     genericParameterDecl id: NodeID<GenericParameterDecl>
   ) -> AnyType {
-<<<<<<< HEAD
     // The declaration introduces a generic *type* parameter the first annotation refers to a
     // trait. Otherwise, it denotes a generic *value* parameter.
     if let annotation = program.ast[id].conformances.first {
@@ -2664,11 +2650,7 @@
     // If the declaration has no annotations or its first annotation does not refer to a trait,
     // assume it declares a generic type parameter.
     let instance = GenericTypeParameterType(id, ast: program.ast)
-    return ^MetatypeType(instance)
-=======
-    let instance = GenericTypeParamType(id, ast: program.ast)
     return ^MetatypeType(of: instance)
->>>>>>> f71be39c
   }
 
   private mutating func realize(initializerDecl id: NodeID<InitializerDecl>) -> AnyType {
@@ -3017,7 +2999,7 @@
 
       // Capture-less local functions are not captured.
       if let d = NodeID<FunctionDecl>(captureDecl) {
-        guard let lambda = LambdaType(realize(functionDecl: d)) else { continue }
+        guard let lambda = realize(functionDecl: d).base as? LambdaType else { continue }
         if lambda.environment == .void { continue }
       }
 
