--- conflicted
+++ resolved
@@ -205,23 +205,6 @@
 
     // *** C++ Transpiling ***
 
-<<<<<<< HEAD
-    log(verbose: "Traspiling to C++ '\(productName)'".styled([.bold]))
-
-    // Initialize the transpiler.
-    var transpiler = CXXTranspiler(program: typedProgram)
-    let cppModuleContent = transpiler.emitHeader(of: moduleDecl)
-
-    // Handle `--emit cpp`.
-    if outputType == .cpp {
-      let url = outputURL ?? URL(fileURLWithPath: productName + ".cpp")
-      try cppModuleContent.write(to: url, atomically: true, encoding: .utf8)
-      CLI.exit()
-    }
-
-    // *** Machine code generation ***
-
-=======
     log(verbose: "Transpiling to C++ '\(productName)'".styled([.bold]))
 
     // Initialize the transpiler.
@@ -244,7 +227,6 @@
 
     // *** Machine code generation ***
 
->>>>>>> 0d7dfad2
     assert(outputType == .binary)
 
     let buildDirectoryURL = try FileManager.default.url(
@@ -254,14 +236,6 @@
       create: true)
 
     // Compile the transpiled module.
-<<<<<<< HEAD
-    let cppSourceURL = temporaryDirectoryURL.appendingPathComponent(productName + ".cpp")
-    try cppModuleContent.write(to: cppSourceURL, atomically: true, encoding: .utf8)
-
-    let clang = find("clang++")
-    let binaryURL = outputURL ?? URL(fileURLWithPath: productName)
-    try runCommandLine(clang, ["-o", binaryURL.path, cppSourceURL.path])
-=======
     let cxxHeaderURL = buildDirectoryURL.appendingPathComponent(productName + ".h")
     try cxxHeader.write(to: cxxHeaderURL, atomically: true, encoding: .utf8)
 
@@ -276,7 +250,6 @@
         "-I", buildDirectoryURL.path,
         cxxSourceURL.path
       ])
->>>>>>> 0d7dfad2
   }
 
   /// Parses the contents of the file at `fileURL` and insert them into `ast[module]`.
